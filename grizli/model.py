"""
Model grism spectra in individual FLTs
"""
import os
from collections import OrderedDict
import copy

import numpy as np
import scipy.ndimage as nd
import matplotlib.pyplot as plt

import astropy.io.fits as pyfits
from astropy.table import Table
import astropy.wcs as pywcs
import astropy.units as u

#import stwcs

# Helper functions from a document written by Pirzkal, Brammer & Ryan
from . import grismconf
from . import utils
# from .utils_c import disperse
# from .utils_c import interp
from . import GRIZLI_PATH

# Would prefer 'nearest' but that occasionally segment faults out
SEGMENTATION_INTERP = 'nearest'

# Factors for converting HST countrates to Flamba flux densities
photflam_list = {'F098M': 6.0501324882418389e-20,
            'F105W': 3.038658152508547e-20,
            'F110W': 1.5274130068787271e-20,
            'F125W': 2.2483414275260141e-20,
            'F140W': 1.4737154005353565e-20,
            'F160W': 1.9275637653833683e-20,
            'F435W': 3.1871480286278679e-19,
            'F606W': 7.8933594352047833e-20,
            'F775W': 1.0088466875014488e-19,
            'F814W': 7.0767633156044843e-20,
            'VISTAH': 1.9275637653833683e-20*0.95,
            'GRISM': 1.e-20,
            'G150': 1.e-20,
            'G800L': 1.,
            'G280':  1., 
            'F444W': 1.e-20, 
            'F115W': 1., 
            'F150W': 1.,
            'F200W': 1.}

# Filter pivot wavelengths
photplam_list = {'F098M': 9864.722728110915,
            'F105W': 10551.046906405772,
            'F110W': 11534.45855553774,
            'F125W': 12486.059785775655,
            'F140W': 13922.907350356367,
            'F160W': 15369.175708965562,
            'F435W': 4328.256914042873,
            'F606W': 5921.658489236346,
            'F775W': 7693.297933335407,
            'F814W': 8058.784799323767,
            'VISTAH': 1.6433e+04,
            'GRISM': 1.6e4, # WFIRST/Roman
            'G150': 1.46e4, # WFIRST/Roman
            'G800L': 7.4737026e3,
            'G280': 3651., 
            'F070W': 7.043e+03, # NIRCam
            'F090W': 9.023e+03,
            'F115W': 1.150e+04, # NIRISS
            'F150W': 1.493e+04, # NIRISS
            'F200W': 1.993e+04, # NIRISS
            'F150W2': 1.658e+04,
            'F140M': 1.405e+04,
            'F158M': 1.582e+04, # NIRISS
            'F162M': 1.627e+04,
            'F182M': 1.845e+04,
            'F210M': 2.096e+04,
            'F164N': 1.645e+04,
            'F187N': 1.874e+04,
            'F212N': 2.121e+04,
            'F277W': 2.758e+04,
            'F356W': 3.568e+04,
            'F444W': 4.404e+04,
            'F322W2': 3.232e+04,
            'F250M': 2.503e+04,
            'F300M': 2.987e+04,
            'F335M': 3.362e+04,
            'F360M': 3.624e+04,
            'F380M': 3.825e+04, # NIRISS
            'F410M': 4.082e+04,
            'F430M': 4.280e+04,
            'F460M': 4.626e+04,
            'F480M': 4.816e+04,
            'F323N': 3.237e+04,
            'F405N': 4.052e+04,
            'F466N': 4.654e+04,
            'F470N': 4.708e+04}

# character to skip clearing line on STDOUT printing
#no_newline = '\x1b[1A\x1b[1M'

# Demo for computing photflam and photplam with pysynphot
if False:
    import pysynphot as S
    n = 1.e-20
    spec = S.FlatSpectrum(n, fluxunits='flam')
    photflam_list = {}
    photplam_list = {}
    for filter in ['F098M', 'F105W', 'F110W', 'F125W', 'F140W', 'F160W', 'G102', 'G141']:
        bp = S.ObsBandpass('wfc3,ir,{0}'.format(filter.lower()))
        photplam_list[filter] = bp.pivot()
        obs = S.Observation(spec, bp)
        photflam_list[filter] = n/obs.countrate()

    for filter in ['F435W', 'F606W', 'F775W', 'F814W']:
        bp = S.ObsBandpass('acs,wfc1,{0}'.format(filter.lower()))
        photplam_list[filter] = bp.pivot()
        obs = S.Observation(spec, bp)
        photflam_list[filter] = n/obs.countrate()


class GrismDisperser(object):
    def __init__(self, id=0, direct=None,
                       segmentation=None, origin=[500, 500],
                       xcenter=0., ycenter=0., pad=0, grow=1, beam='A',
                       conf=['WFC3', 'F140W', 'G141'], scale=1.,
                       fwcpos=None, MW_EBV=0., yoffset=0):
        """Object for computing dispersed model spectra

        Parameters
        ----------
        id : int
            Only consider pixels in the segmentation image with value `id`.
            Default of zero to match the default empty segmentation image.

        direct : `~numpy.ndarray`
            Direct image cutout in f_lambda units (i.e., e-/s times PHOTFLAM).
            Default is a trivial zeros array.

        segmentation : `~numpy.ndarray` (float32) or None
            Segmentation image.  If None, create a zeros array with the same
            shape as `direct`.

        origin : [int, int]
            `origin` defines the lower left pixel index (y,x) of the `direct`
            cutout from a larger detector-frame image

        xcenter, ycenter : float, float
            Sub-pixel centering of the exact center of the object, relative
            to the center of the thumbnail.  Needed for getting exact
            wavelength grid correct for the extracted 2D spectra.

        pad : int
            Offset between origin = [0,0] and the true lower left pixel of the
            detector frame.  This can be nonzero for cases where one creates
            a direct image that extends beyond the boundaries of the nominal
            detector frame to model spectra at the edges.

        grow : int >= 1
            Interlacing factor.

        beam : str
            Spectral order to compute.  Must be defined in `self.conf.beams`

        conf : [str, str, str] or `grismconf.aXeConf` object.
            Pre-loaded aXe-format configuration file object or if list of
            strings determine the appropriate configuration filename with
            `grismconf.get_config_filename` and load it.

        scale : float
            Multiplicative factor to apply to the modeled spectrum from
            `compute_model`.

        fwcpos : float
            Rotation position of the NIRISS filter wheel

        MW_EBV : float
            Galactic extinction

        yoffset : float
            Cross-dispersion offset to apply to the trace

        Attributes
        ----------
        sh : 2-tuple
            shape of the direct array

        sh_beam : 2-tuple
            computed shape of the 2D spectrum

        seg : `~numpy.array`
            segmentation array

        lam : `~numpy.array`
            wavelength along the trace

        ytrace : `~numpy.array`
            y pixel center of the trace.  Has same dimensions as sh_beam[1].

        sensitivity : `~numpy.array`
            conversion factor from native e/s to f_lambda flux densities

        lam_beam, ytrace_beam, sensitivity_beam : `~numpy.array`
            Versions of the above attributes defined for just the specific
            pixels of the pixel beam, not the full 2D extraction.

        modelf, model : `~numpy.array`, `~numpy.ndarray`
            2D model spectrum.  `model` is linked to `modelf` with "reshape",
            the later which is a flattened 1D array where the fast
            calculations are actually performed.

        model : `~numpy.ndarray`
            2D model spectrum linked to `modelf` with reshape.

        slx_parent, sly_parent : slice
            slices defined relative to `origin` to match the location of the
            computed 2D spectrum.

        total_flux : float
            Total f_lambda flux in the thumbail within the segmentation
            region.
        """

        self.id = id

        # lower left pixel of the `direct` array in native detector
        # coordinates
        self.origin = origin
        self.pad = pad
        self.grow = grow

        # Galactic extinction
        self.MW_EBV = MW_EBV
        self.init_galactic_extinction(self.MW_EBV)

        self.fwcpos = fwcpos
        self.scale = scale

        # Direct image
        if direct is None:
            direct = np.zeros((20, 20), dtype=np.float32)

        self.direct = direct
        self.sh = self.direct.shape
        if self.direct.dtype is not np.float32:
            self.direct = np.cast[np.float32](self.direct)

        # Segmentation image, defaults to all zeros
        if segmentation is None:
            #self.seg = np.zeros_like(self.direct, dtype=np.float32)
            empty = np.zeros_like(self.direct, dtype=np.float32)
            self.set_segmentation(empty)
        else:
            self.set_segmentation(segmentation.astype(np.float32))

        # Initialize attributes
        self.spectrum_1d = None
        self.is_cgs = False

        self.xc = self.sh[1]/2+self.origin[1]
        self.yc = self.sh[0]/2+self.origin[0]

        # Sub-pixel centering of the exact center of the object, relative
        # to the center of the thumbnail
        self.xcenter = xcenter
        self.ycenter = ycenter

        self.beam = beam

        # Config file
        if isinstance(conf, list):
            conf_f = grismconf.get_config_filename(*conf)
            self.conf = grismconf.load_grism_config(conf_f)
        else:
            self.conf = conf

        # Get Pixel area map (xxx need to add test for WFC3)
        self.PAM_value = self.get_PAM_value(verbose=False)
        #print('xxx PAM!')

        self.process_config()

        self.yoffset = yoffset
        if yoffset != 0:
            #print('yoffset!', yoffset)
            self.add_ytrace_offset(yoffset)


    def set_segmentation(self, seg_array):
        """
        Set Segmentation array and `total_flux`.
        """
        self.seg = seg_array*1
        self.seg_ids = list(np.unique(self.seg))
        try:
            self.total_flux = self.direct[self.seg == self.id].sum()
            if self.total_flux == 0:
                self.total_flux = 1
        except:
            self.total_flux = 1.

    def init_galactic_extinction(self, MW_EBV=0., R_V=utils.MW_RV):
        """
        Initialize Fitzpatrick 99 Galactic extinction

        Parameters
        ----------
        MW_EBV : float
            Local E(B-V)

        R_V : float
            Relation between specific and total extinction,
            ``a_v = r_v * ebv``.

        Returns
        -------
        Sets `self.MW_F99` attribute, which is a callable function that
        returns the extinction for a supplied array of wavelengths.

        If MW_EBV <= 0, then sets `self.MW_F99 = None`.

        """
        self.MW_F99 = None
        if MW_EBV > 0:
            self.MW_F99 = utils.MW_F99(MW_EBV*R_V, r_v=R_V)

    def process_config(self):
        """Process grism config file

        Parameters
        ----------
        none

        Returns
        -------
        Sets attributes that define how the dispersion is computed.  See the
        attributes list for `~grizli.model.GrismDisperser`.
        """
        from .utils_c import interp

        # Get dispersion parameters at the reference position
        self.dx = self.conf.dxlam[self.beam]  # + xcenter #-xoff
        if self.grow > 1:
            self.dx = np.arange(self.dx[0]*self.grow, self.dx[-1]*self.grow)

        xoff = 0.

        if ('G14' in self.conf.conf_file) & (self.beam == 'A'):
            xoff = -0.5  # necessary for WFC3/IR G141, v4.32

        # xoff = 0. # suggested by ACS
        # xoff = -2.5 # test

        self.xoff = xoff
        self.ytrace_beam, self.lam_beam = self.conf.get_beam_trace(
                            x=(self.xc+self.xcenter-self.pad)/self.grow,
                            y=(self.yc+self.ycenter-self.pad)/self.grow,
                            dx=(self.dx+self.xcenter*0+self.xoff)/self.grow,
                            beam=self.beam, fwcpos=self.fwcpos)

        self.ytrace_beam *= self.grow

        # Integer trace
        # Add/subtract 20 for handling int of small negative numbers
        dyc = np.cast[int](self.ytrace_beam+20)-20+1

        # Account for pixel centering of the trace
        self.yfrac_beam = self.ytrace_beam - np.floor(self.ytrace_beam)

        # Interpolate the sensitivity curve on the wavelength grid.
        ysens = self.lam_beam*0
        so = np.argsort(self.lam_beam)

        conf_sens = self.conf.sens[self.beam]
        if self.MW_F99 is not None:
            MWext = 10**(-0.4*(self.MW_F99(conf_sens['WAVELENGTH']*u.AA)))
        else:
            MWext = 1.

        ysens[so] = interp.interp_conserve_c(self.lam_beam[so],
                                             conf_sens['WAVELENGTH'],
                                             conf_sens['SENSITIVITY']*MWext,
                                             integrate=1, left=0, right=0)
        self.lam_sort = so

        # Needs term of delta wavelength per pixel for flux densities
        # dl = np.abs(np.append(self.lam_beam[1] - self.lam_beam[0],
        #                     np.diff(self.lam_beam)))
        # ysens *= dl#*1.e-17
        self.sensitivity_beam = ysens

        # Initialize the model arrays
        self.NX = len(self.dx)
        self.sh_beam = (self.sh[0], self.sh[1]+self.NX)

        self.modelf = np.zeros(np.product(self.sh_beam), dtype=np.float32)
        self.model = self.modelf.reshape(self.sh_beam)
        self.idx = np.arange(self.modelf.size,
                             dtype=np.int64).reshape(self.sh_beam)

        # Indices of the trace in the flattened array
        self.x0 = np.array(self.sh, dtype=np.int64) // 2
        self.x0 -= 1  # zero index!

        self.dxpix = self.dx - self.dx[0] + self.x0[1]  # + 1
        try:
            self.flat_index = self.idx[dyc + self.x0[0], self.dxpix]
        except IndexError:
            #print('Index Error', id, dyc.dtype, self.dxpix.dtype, self.x0[0], self.xc, self.yc, self.beam, self.ytrace_beam.max(), self.ytrace_beam.min())
            raise IndexError

        # Trace, wavelength, sensitivity across entire 2D array
        self.dxfull = np.arange(self.sh_beam[1], dtype=int)
        self.dxfull += self.dx[0]-self.x0[1]

        # self.ytrace, self.lam = self.conf.get_beam_trace(x=self.xc,
        #                  y=self.yc, dx=self.dxfull, beam=self.beam)

        self.ytrace, self.lam = self.conf.get_beam_trace(
                                x=(self.xc+self.xcenter-self.pad)/self.grow,
                                y=(self.yc+self.ycenter-self.pad)/self.grow,
                                dx=(self.dxfull+self.xcenter+xoff)/self.grow,
                                beam=self.beam, fwcpos=self.fwcpos)

        self.ytrace *= self.grow

        ysens = self.lam*0
        so = np.argsort(self.lam)
        ysens[so] = interp.interp_conserve_c(self.lam[so],
                                             conf_sens['WAVELENGTH'],
                                             conf_sens['SENSITIVITY']*MWext,
                                             integrate=1, left=0, right=0)

        # dl = np.abs(np.append(self.lam[1] - self.lam[0],
        #                       np.diff(self.lam)))
        # ysens *= dl#*1.e-17
        self.sensitivity = ysens

        # Slices of the parent array based on the origin parameter
        self.slx_parent = slice(self.origin[1] + self.dxfull[0] + self.x0[1],
                            self.origin[1] + self.dxfull[-1] + self.x0[1]+1)

        self.sly_parent = slice(self.origin[0], self.origin[0] + self.sh[0])

        # print 'XXX wavelength: %s %s %s' %(self.lam[-5:], self.lam_beam[-5:], dl[-5:])

    def add_ytrace_offset(self, yoffset):
        """Add an offset in Y to the spectral trace

        Parameters
        ----------
        yoffset : float
            Y-offset to apply

        """
        from .utils_c.interp import interp_conserve_c
        
        self.ytrace_beam, self.lam_beam = self.conf.get_beam_trace(
                            x=(self.xc+self.xcenter-self.pad)/self.grow,
                            y=(self.yc+self.ycenter-self.pad)/self.grow,
                            dx=(self.dx+self.xcenter*0+self.xoff)/self.grow,
                            beam=self.beam, fwcpos=self.fwcpos)

        self.ytrace_beam *= self.grow
        self.yoffset = yoffset

        self.ytrace_beam += yoffset

        # Integer trace
        # Add/subtract 20 for handling int of small negative numbers
        dyc = np.cast[int](self.ytrace_beam+20)-20+1

        # Account for pixel centering of the trace
        self.yfrac_beam = self.ytrace_beam - np.floor(self.ytrace_beam)

        try:
            self.flat_index = self.idx[dyc + self.x0[0], self.dxpix]
        except IndexError:
            # print 'Index Error', id, self.x0[0], self.xc, self.yc, self.beam, self.ytrace_beam.max(), self.ytrace_beam.min()
            raise IndexError

        # Trace, wavelength, sensitivity across entire 2D array
        self.ytrace, self.lam = self.conf.get_beam_trace(
                            x=(self.xc+self.xcenter-self.pad)/self.grow,
                            y=(self.yc+self.ycenter-self.pad)/self.grow,
                            dx=(self.dxfull+self.xcenter+self.xoff)/self.grow,
                            beam=self.beam, fwcpos=self.fwcpos)

        self.ytrace *= self.grow
        self.ytrace += yoffset
        
        # Reset sensitivity
        ysens = self.lam_beam*0
        so = np.argsort(self.lam_beam)

        conf_sens = self.conf.sens[self.beam]
        if self.MW_F99 is not None:
            MWext = 10**(-0.4*(self.MW_F99(conf_sens['WAVELENGTH']*u.AA)))
        else:
            MWext = 1.

        ysens[so] = interp_conserve_c(self.lam_beam[so],
                                             conf_sens['WAVELENGTH'],
                                             conf_sens['SENSITIVITY']*MWext,
                                             integrate=1, left=0, right=0)
        self.lam_sort = so
        self.sensitivity_beam = ysens

        # Full array
        ysens = self.lam*0
        so = np.argsort(self.lam)
        ysens[so] = interp_conserve_c(self.lam[so],
                                             conf_sens['WAVELENGTH'],
                                             conf_sens['SENSITIVITY']*MWext,
                                             integrate=1, left=0, right=0)

        self.sensitivity = ysens


    def compute_model(self, id=None, thumb=None, spectrum_1d=None,
                      in_place=True, modelf=None, scale=None, is_cgs=False,
                      apply_sensitivity=True, reset=True):
        """Compute a model 2D grism spectrum

        Parameters
        ----------
        id : int
            Only consider pixels in the segmentation image (`self.seg`) with
            values equal to `id`.

        thumb : `~numpy.ndarray` with shape = `self.sh` or None
            Optional direct image.  If `None` then use `self.direct`.

        spectrum_1d : [`~numpy.array`, `~numpy.array`] or None
            Optional 1D template [wave, flux] to use for the 2D grism model.
            If `None`, then implicitly assumes flat f_lambda spectrum.

        in_place : bool
            If True, put the 2D model in `self.model` and `self.modelf`,
            otherwise put the output in a clean array or preformed `modelf`.

        modelf : `~numpy.array` with shape = `self.sh_beam`
            Preformed (flat) array to which the 2D model is added, if
            `in_place` is False.

        scale : float or None
           Multiplicative factor to apply to the modeled spectrum.

        is_cgs : bool
            Units of `spectrum_1d` fluxes are f_lambda cgs.

        Returns
        -------
        model : `~numpy.ndarray`
            If `in_place` is False, returns the 2D model spectrum.  Otherwise
            the result is stored in `self.model` and `self.modelf`.
        """
        from .utils_c import disperse
        from .utils_c import interp

        if id is None:
            id = self.id
            total_flux = self.total_flux
        else:
            self.id = id
            total_flux = self.direct[self.seg == id].sum()

        # Template (1D) spectrum interpolated onto the wavelength grid
        if in_place:
            self.spectrum_1d = spectrum_1d

        if scale is None:
            scale = self.scale
        else:
            self.scale = scale

        if spectrum_1d is not None:
            xspec, yspec = spectrum_1d
            scale_spec = self.sensitivity_beam*0.
            int_func = interp.interp_conserve_c
            scale_spec[self.lam_sort] = int_func(self.lam_beam[self.lam_sort],
                                                xspec, yspec)*scale
        else:
            scale_spec = scale

        self.is_cgs = is_cgs
        if is_cgs:
            scale_spec /= total_flux

        # Output data, fastest is to compute in place but doesn't zero-out
        # previous result
        if in_place:
            self.modelf *= (1-reset)
            modelf = self.modelf
        else:
            if modelf is None:
                modelf = self.modelf*(1-reset)

        # Optionally use a different direct image
        if thumb is None:
            thumb = self.direct
        else:
            if thumb.shape != self.sh:
                print("""
Error: `thumb` must have the same dimensions as the direct image! ({0:d},{1:d})
                """.format(self.sh[0], self.sh[1]))
                return False

        # Now compute the dispersed spectrum using the C helper
        if apply_sensitivity:
            sens_curve = self.sensitivity_beam
        else:
            sens_curve = 1.

        nonz = (sens_curve*scale_spec) != 0

        if (nonz.sum() > 0) & (id in self.seg_ids):
            status = disperse.disperse_grism_object(thumb, self.seg,
                                 np.float32(id),
                                 self.flat_index[nonz],
                                 self.yfrac_beam[nonz].astype(np.float64),
                            (sens_curve*scale_spec)[nonz].astype(np.float64),
                                 modelf, 
                                 self.x0,
                                 np.array(self.sh, dtype=np.int64),
                                 self.x0,
                                 np.array(self.sh_beam, dtype=np.int64))

        #print('yyy PAM')
        modelf /= self.PAM_value  # = self.get_PAM_value()

        if not in_place:
            return modelf
        else:
            self.model = modelf.reshape(self.sh_beam)
            return True

    def init_optimal_profile(self, seg_ids=None):
        """Initilize optimal extraction profile
        """
        if seg_ids is None:
            ids = [self.id]
        else:
            ids = seg_ids

        for i, id in enumerate(ids):
            if hasattr(self, 'psf_params'):
                m_i = self.compute_model_psf(id=id, in_place=False)
            else:
                m_i = self.compute_model(id=id, in_place=False)

            #print('Add {0} to optimal profile'.format(id))

            if i == 0:
                m = m_i
            else:
                m += m_i

        m = m.reshape(self.sh_beam)
        m[m < 0] = 0
        self.optimal_profile = m/m.sum(axis=0)

    def optimal_extract(self, data, bin=0, ivar=1., weight=1.):
        """`Horne (1986) <http://adsabs.harvard.edu/abs/1986PASP...98..609H>`_ optimally-weighted 1D extraction

        Parameters
        ----------
        data : `~numpy.ndarray` with shape `self.sh_beam`
            2D data to extract

        bin : int, optional
            Simple boxcar averaging of the output 1D spectrum

        ivar : float or `~numpy.ndarray` with shape `self.sh_beam`
            Inverse variance array or scalar float that multiplies the
            optimal weights

        weight : TBD

        Returns
        -------
        wave, opt_flux, opt_rms : `~numpy.array`
            `wave` is the wavelength of 1D array
            `opt_flux` is the optimally-weighted 1D extraction
            `opt_rms` is the weighted uncertainty of the 1D extraction

            All are optionally binned in wavelength if `bin` > 1.
        """
        import scipy.ndimage as nd

        if not hasattr(self, 'optimal_profile'):
            self.init_optimal_profile()

        if data.shape != self.sh_beam:
            print("""
`data` ({0},{1}) must have the same shape as the data array ({2},{3})
            """.format(data.shape[0], data.shape[1], self.sh_beam[0],
                  self.sh_beam[1]))
            return False

        if not isinstance(ivar, float):
            if ivar.shape != self.sh_beam:
                print("""
`ivar` ({0},{1}) must have the same shape as the data array ({2},{3})
                """.format(ivar.shape[0], ivar.shape[1], self.sh_beam[0],
                      self.sh_beam[1]))
                return False

        num = self.optimal_profile*data*ivar*weight
        den = self.optimal_profile**2*ivar*weight
        opt_flux = num.sum(axis=0)/den.sum(axis=0)
        opt_var = 1./den.sum(axis=0)

        if bin > 1:
            kern = np.ones(bin, dtype=float)/bin
            opt_flux = nd.convolve(opt_flux, kern)[bin // 2::bin]
            opt_var = nd.convolve(opt_var, kern**2)[bin // 2::bin]
            wave = self.lam[bin // 2::bin]
        else:
            wave = self.lam

        opt_rms = np.sqrt(opt_var)
        opt_rms[opt_var == 0] = 0

        return wave, opt_flux, opt_rms

    def trace_extract(self, data, r=0, bin=0, ivar=1., dy0=0):
        """Aperture extraction along the trace

        Parameters
        ----------
        data : array-like
            Data array with dimenions equivalent to those of `self.model`

        r : int
            Radius of of the aperture to extract, in pixels.  The extraction
            will be performed from `-r` to `+r` pixels below and above the
            central pixel of the trace.

        bin : int, optional
            Simple boxcar averaging of the output 1D spectrum

        ivar : float or `~numpy.ndarray` with shape `self.sh_beam`
            Inverse variance array or scalar float that multiplies the
            optimal weights

        dy0 : float
            Central pixel to extract, relative to the central pixel of
            the trace

        Returns
        -------
        wave, opt_flux, opt_rms : `~numpy.array`

        `wave` is the wavelength of 1D array
        `opt_flux` is the 1D aperture extraction
        `opt_rms` is the uncertainty of the 1D extraction, derived from
                  the sum of the pixel variances within the aperture

        All are optionally binned in wavelength if `bin` > 1.
        """
        dy = np.cast[int](np.round(self.ytrace+dy0))
        aper = np.zeros_like(self.model)
        y0 = self.sh_beam[0] // 2
        for d in range(-r, r+1):
            for i in range(self.sh_beam[1]):
                aper[y0+d+dy[i]-1, i] = 1

        var = 1./ivar
        if not np.isscalar(ivar):
            var[ivar == 0] = 0

        opt_flux = np.sum(data*aper, axis=0)
        opt_var = np.sum(var*aper, axis=0)

        if bin > 1:
            kern = np.ones(bin, dtype=float)/bin
            opt_flux = nd.convolve(opt_flux, kern)[bin // 2::bin]
            opt_var = nd.convolve(opt_var, kern**2)[bin // 2::bin]
            wave = self.lam[bin // 2::bin]
        else:
            wave = self.lam

        opt_rms = np.sqrt(opt_var)

        return wave, opt_flux, opt_rms

    def contained_in_full_array(self, full_array):
        """Check if subimage slice is fully contained within larger array
        """
        sh = full_array.shape
        if (self.sly_parent.start < 0) | (self.slx_parent.start < 0):
            return False

        if (self.sly_parent.stop >= sh[0]) | (self.slx_parent.stop >= sh[1]):
            return False

        return True

    def add_to_full_image(self, data, full_array):
        """Add spectrum cutout back to the full array

        `data` is *added* to `full_array` in place, so, for example, to
        subtract `self.model` from the full array, call the function with

            >>> self.add_to_full_image(-self.model, full_array)

        Parameters
        ----------
        data : `~numpy.ndarray` shape `self.sh_beam` (e.g., `self.model`)
            Spectrum cutout

        full_array : `~numpy.ndarray`
            Full detector array, where the lower left pixel of `data` is given
            by `origin`.

        """

        if self.contained_in_full_array(full_array):
            full_array[self.sly_parent, self.slx_parent] += data
        else:
            sh = full_array.shape

            xpix = np.arange(self.sh_beam[1])
            xpix += self.origin[1] + self.dxfull[0] + self.x0[1]

            ypix = np.arange(self.sh_beam[0])
            ypix += self.origin[0]

            okx = (xpix >= 0) & (xpix < sh[1])
            oky = (ypix >= 0) & (ypix < sh[1])

            if (okx.sum() == 0) | (oky.sum() == 0):
                return False

            sly = slice(ypix[oky].min(), ypix[oky].max()+1)
            slx = slice(xpix[okx].min(), xpix[okx].max()+1)
            full_array[sly, slx] += data[oky, :][:, okx]

        # print sly, self.sly_parent, slx, self.slx_parent
        return True

    def cutout_from_full_image(self, full_array):
        """Get beam-sized cutout from a full image

        Parameters
        ----------
        full_array : `~numpy.ndarray`
            Array of the size of the parent array from which the cutout was
            extracted.  If possible, the function first tries the slices with

                >>> sub = full_array[self.sly_parent, self.slx_parent]

            and then computes smaller slices for cases where the beam spectrum
            falls off the edge of the parent array.

        Returns
        -------
        cutout : `~numpy.ndarray`
            Array with dimensions of `self.model`.

        """
        # print self.sly_parent, self.slx_parent, full_array.shape

        if self.contained_in_full_array(full_array):
            data = full_array[self.sly_parent, self.slx_parent]
        else:
            sh = full_array.shape
            ###
            xpix = np.arange(self.sh_beam[1])
            xpix += self.origin[1] + self.dxfull[0] + self.x0[1]

            ypix = np.arange(self.sh_beam[0])
            ypix += self.origin[0]

            okx = (xpix >= 0) & (xpix < sh[1])
            oky = (ypix >= 0) & (ypix < sh[1])

            if (okx.sum() == 0) | (oky.sum() == 0):
                return False

            sly = slice(ypix[oky].min(), ypix[oky].max()+1)
            slx = slice(xpix[okx].min(), xpix[okx].max()+1)

            data = self.model*0.
            data[oky, :][:, okx] += full_array[sly, slx]

        return data

    def twod_axis_labels(self, wscale=1.e4, limits=None, mpl_axis=None):
        """Set 2D wavelength (x) axis labels based on spectral parameters

        Parameters
        ----------
        wscale : float
            Scale factor to divide from the wavelength units.  The default
            value of 1.e4 results in wavelength ticks in microns.

        limits : None, list = `[x0, x1, dx]`
            Will automatically use the whole wavelength range defined by the
            spectrum. To change, specify `limits = [x0, x1, dx]` to
            interpolate `self.beam.lam_beam` between x0*wscale and x1*wscale.

        mpl_axis : `matplotlib.axes._axes.Axes`
            Plotting axis to place the labels, e.g.,

            >>> fig = plt.figure()
            >>> mpl_axis = fig.add_subplot(111)

        Returns
        -------
        Nothing if `mpl_axis` is supplied, else pixels and wavelengths of the
        tick marks.
        """
        xarr = np.arange(len(self.lam))
        if limits:
            xlam = np.arange(limits[0], limits[1], limits[2])
            xpix = np.interp(xlam, self.lam/wscale, xarr)
        else:
            xlam = np.unique(np.cast[int](self.lam / 1.e4*10)/10.)
            xpix = np.interp(xlam, self.lam/wscale, xarr)

        if mpl_axis is None:
            return xpix, xlam
        else:
            mpl_axis.set_xticks(xpix)
            mpl_axis.set_xticklabels(xlam)

    def twod_xlim(self, x0, x1=None, wscale=1.e4, mpl_axis=None):
        """Set wavelength (x) axis limits on a 2D spectrum

        Parameters
        ----------
        x0 : float or list/tuple of floats
            minimum or (min,max) of the plot limits

        x1 : float or None
            max of the plot limits if x0 is a float

        wscale : float
            Scale factor to divide from the wavelength units.  The default
            value of 1.e4 results in wavelength ticks in microns.

        mpl_axis : `matplotlib.axes._axes.Axes`
            Plotting axis to place the labels.

        Returns
        -------
        Nothing if `mpl_axis` is supplied else pixels the desired wavelength
        limits.
        """
        if isinstance(x0, list) | isinstance(x0, tuple):
            x0, x1 = x0[0], x0[1]

        xarr = np.arange(len(self.lam))
        xpix = np.interp([x0, x1], self.lam/wscale, xarr)

        if mpl_axis:
            mpl_axis.set_xlim(xpix)
        else:
            return xpix

    def x_init_epsf(self, flat_sensitivity=False, psf_params=None, psf_filter='F140W', yoff=0.0, skip=0.5, get_extended=False, seg_mask=True):
        """Initialize ePSF fitting for point sources
        TBD
        """
        import scipy.sparse
        import scipy.ndimage

        #print('SKIP: {0}'.format(skip))

        EPSF = utils.EffectivePSF()
        if psf_params is None:
            self.psf_params = [self.total_flux, 0., 0.]
        else:
            self.psf_params = psf_params

        if self.psf_params[0] is None:
            self.psf_params[0] = self.total_flux  # /photflam_list[psf_filter]

        origin = np.array(self.origin) - np.array(self.pad)

        self.psf_yoff = yoff
        self.psf_filter = psf_filter

        self.psf = EPSF.get_ePSF(self.psf_params, sci=self.psf_sci,
                                 ivar=self.psf_ivar, origin=origin,
                                 shape=self.sh, filter=psf_filter,
                                 get_extended=get_extended)
        #print('XXX', self.psf_params[0], self.psf.sum())

        # self.psf_params[0] /= self.psf.sum()
        # self.psf /= self.psf.sum()

        # Center in detector coords
        y0, x0 = np.array(self.sh)/2.-1
        if len(self.psf_params) == 2:
            xd = x0+self.psf_params[0] + origin[1]
            yd = y0+self.psf_params[1] + origin[0]
        else:
            xd = x0+self.psf_params[1] + origin[1]
            yd = y0+self.psf_params[2] + origin[0]

        # Get wavelength array
        psf_xy_lam = []
        psf_ext_lam = []

        for i, filter in enumerate(['F105W', 'F125W', 'F160W']):
            psf_xy_lam.append(EPSF.get_at_position(x=xd, y=yd, filter=filter))
            psf_ext_lam.append(EPSF.extended_epsf[filter])

        filt_ix = np.arange(3)
        filt_lam = np.array([1.0551, 1.2486, 1.5369])*1.e4

        yp_beam, xp_beam = np.indices(self.sh_beam)
        xarr = np.arange(0, self.lam_beam.shape[0], skip)
        xarr = xarr[xarr <= self.lam_beam.shape[0]-1]
        xbeam = np.arange(self.lam_beam.shape[0])*1.

        #xbeam += 1.

        # yoff = 0 #-0.15
        psf_model = self.model*0.
        A_psf = []
        lam_psf = []

        if len(self.psf_params) == 2:
            lam_offset = self.psf_params[0]  # self.sh[1]/2 - self.psf_params[1] - 1
        else:
            lam_offset = self.psf_params[1]  # self.sh[1]/2 - self.psf_params[1] - 1

        self.lam_offset = lam_offset

        for xi in xarr:
            yi = np.interp(xi, xbeam, self.ytrace_beam)
            li = np.interp(xi, xbeam, self.lam_beam)

            if len(self.psf_params) == 2:
                dx = xp_beam-self.psf_params[0]-xi-x0
                dy = yp_beam-self.psf_params[1]-yi+yoff-y0
            else:
                dx = xp_beam-self.psf_params[1]-xi-x0
                dy = yp_beam-self.psf_params[2]-yi+yoff-y0

            # wavelength-dependent
            ii = np.interp(li, filt_lam, filt_ix, left=-1, right=10)
            if ii == -1:
                psf_xy_i = psf_xy_lam[0]*1
                psf_ext_i = psf_ext_lam[0]*1
            elif ii == 10:
                psf_xy_i = psf_xy_lam[2]*1
                psf_ext_i = psf_ext_lam[2]*1
            else:
                ni = int(ii)
                f = 1-(li-filt_lam[ni])/(filt_lam[ni+1]-filt_lam[ni])
                psf_xy_i = f*psf_xy_lam[ni] + (1-f)*psf_xy_lam[ni+1]
                psf_ext_i = f*psf_ext_lam[ni] + (1-f)*psf_ext_lam[ni+1]

            if not get_extended:
                psf_ext_i = None

            psf = EPSF.eval_ePSF(psf_xy_i, dx, dy, extended_data=psf_ext_i)
            if len(self.psf_params) > 2:
                psf *= self.psf_params[0]

            #print(xi, psf.sum())

            if seg_mask:
                segm = nd.maximum_filter((self.seg == self.id)*1., size=7)
                #yps, xps = np.indices(self.sh)
                seg_i = nd.map_coordinates(segm, np.array([dx+x0, dy+y0]), order=1, mode='constant', cval=0.0, prefilter=True) > 0
            else:
                seg_i = 1

            A_psf.append((psf*seg_i).flatten())
            lam_psf.append(li)

        # Sensitivity
        self.lam_psf = np.array(lam_psf)

        #photflam = photflam_list[psf_filter]
        photflam = 1

        if flat_sensitivity:
            psf_sensitivity = np.abs(np.gradient(self.lam_psf))*photflam
        else:
            sens = self.conf.sens[self.beam]
            # so = np.argsort(self.lam_psf)
            # s_i = interp.interp_conserve_c(self.lam_psf[so], sens['WAVELENGTH'], sens['SENSITIVITY'], integrate=1)
            # psf_sensitivity = s_i*0.
            # psf_sensitivity[so] = s_i

            if self.MW_F99 is not None:
                MWext = 10**(-0.4*(self.MW_F99(sens['WAVELENGTH']*u.AA)))
            else:
                MWext = 1.

            psf_sensitivity = self.get_psf_sensitivity(sens['WAVELENGTH'], sens['SENSITIVITY']*MWext)

        self.psf_sensitivity = psf_sensitivity
        self.A_psf = scipy.sparse.csr_matrix(np.array(A_psf).T)
        # self.init_extended_epsf()

        self.PAM_value = self.get_PAM_value()
        self.psf_scale_to_data = 1.
        self.psf_renorm = 1.

        self.renormalize_epsf_model()

        self.init_optimal_profile()

    def get_psf_sensitivity(self, wave, sensitivity):
        """
        Integrate the sensitivity curve to the wavelengths for the
        PSF model
        """
        from .utils_c import interp

        so = np.argsort(self.lam_psf)
        s_i = interp.interp_conserve_c(self.lam_psf[so], wave, sensitivity, integrate=1)
        psf_sensitivity = s_i*0.
        psf_sensitivity[so] = s_i
        return psf_sensitivity

    def renormalize_epsf_model(self, spectrum_1d=None, verbose=False):
        """
        Ensure normalization correct
        """
        from .utils_c import interp

        if not hasattr(self, 'A_psf'):
            print('ePSF not initialized')
            return False

        if spectrum_1d is None:
            dl = 0.1
            flat_x = np.arange(self.lam.min()-10, self.lam.max()+10, dl)
            flat_y = flat_x*0.+1.e-17
            spectrum_1d = [flat_x, flat_y]

        tab = self.conf.sens[self.beam]
        if self.MW_F99 is not None:
            MWext = 10**(-0.4*(self.MW_F99(tab['WAVELENGTH']*u.AA)))
        else:
            MWext = 1.

        sens_i = interp.interp_conserve_c(spectrum_1d[0], tab['WAVELENGTH'], tab['SENSITIVITY']*MWext, integrate=1, left=0, right=0)
        total_sens = np.trapz(spectrum_1d[1]*sens_i/np.gradient(spectrum_1d[0]), spectrum_1d[0])

        m = self.compute_model_psf(spectrum_1d=spectrum_1d, is_cgs=True, in_place=False).reshape(self.sh_beam)
        #m2 = self.compute_model(spectrum_1d=[flat_x, flat_y], is_cgs=True, in_place=False).reshape(self.sh_beam)

        renorm = total_sens / m.sum()
        self.psf_renorm = renorm

        # Scale model to data, depends on Pixel Area Map and PSF normalization
        scale_to_data = self.PAM_value  # * (self.psf_params[0]/0.975)
        self.psf_scale_to_data = scale_to_data
        renorm /= scale_to_data  # renorm PSF

        if verbose:
            print('Renorm ePSF model: {0:0.3f}'.format(renorm))

        self.A_psf *= renorm

    def get_PAM_value(self, verbose=False):
        """
        Apply Pixel Area Map correction to WFC3 effective PSF model

        http://www.stsci.edu/hst/wfc3/pam/pixel_area_maps
        """
        confp = self.conf.conf
        if ('INSTRUMENT' in confp) & ('CAMERA' in confp):
            instr = '{0}-{1}'.format(confp['INSTRUMENT'], confp['CAMERA'])
            if instr != 'WFC3-IR':
                return 1
        else:
            return 1

        try:
            with pyfits.open(os.getenv('iref')+'ir_wfc3_map.fits') as pam:
                pam_data = pam[1].data
                
            pam_value = pam_data[int(self.yc-self.pad), int(self.xc-self.pad)]
            pam.close()
        except:
            pam_value = 1

        if verbose:
            msg = 'PAM correction at x={0}, y={1}: {2:.3f}'
            print(msg.format(self.xc-self.pad, self.yc-self.pad, pam_value))

        return pam_value

    def init_extended_epsf(self):
        """
        Hacky code for adding extended component of the EPSFs
        """
        ext_file = os.path.join(GRIZLI_PATH, 'CONF',
                            'ePSF_extended_splines.npy')

        if not os.path.exists(ext_file):
            return False

        bg_splines = np.load(ext_file, allow_pickle=True)[0]
        spline_waves = np.array(list(bg_splines.keys()))
        spline_waves.sort()
        spl_ix = np.arange(len(spline_waves))

        yarr = np.arange(self.sh_beam[0]) - self.sh_beam[0]/2.+1
        dy = self.psf_params[2]

        spl_data = self.model * 0.
        for i in range(self.sh_beam[1]):
            dy_i = dy + self.ytrace[i]
            x_i = np.interp(self.lam[i], spline_waves, spl_ix)
            if (x_i == 0) | (x_i == len(bg_splines)-1):
                spl_data[:, i] = bg_splines[spline_waves[int(x_i)]](yarr-dy_i)
            else:
                f = x_i-int(x_i)
                sp = bg_splines[spline_waves[int(x_i)]](yarr-dy_i)*(1-f)
                sp += bg_splines[spline_waves[int(x_i)+1]](yarr-dy_i)*f

                spl_data[:, i] = sp

        self.ext_psf_data = np.maximum(spl_data, 0)

    def compute_model_psf(self, id=None, spectrum_1d=None, in_place=True, is_cgs=False, apply_sensitivity=True):
        """
        Compute model with PSF morphology template
        """
        from .utils_c import interp

        if spectrum_1d is None:
            #modelf = np.array(self.A_psf.sum(axis=1)).flatten()
            #model = model.reshape(self.sh_beam)
            coeffs = np.ones(self.A_psf.shape[1])
            if not is_cgs:
                coeffs *= self.total_flux
        else:
            dx = np.diff(self.lam_psf)[0]
            if dx < 0:
                coeffs = interp.interp_conserve_c(self.lam_psf[::-1],
                                                  spectrum_1d[0],
                                                  spectrum_1d[1])[::-1]
            else:
                coeffs = interp.interp_conserve_c(self.lam_psf,
                                                  spectrum_1d[0],
                                                  spectrum_1d[1])

            if not is_cgs:
                coeffs *= self.total_flux

        modelf = self.A_psf.dot(coeffs*self.psf_sensitivity).astype(np.float32)
        model = modelf.reshape(self.sh_beam)

        # if hasattr(self, 'ext_psf_data'):
        #     model += self.ext_psf_data*model.sum(axis=0)
        #     modelf = model.flatten()
        #     model = modelf.reshape(self.sh_beam)

        if in_place:

            self.spectrum_1d = spectrum_1d
            self.is_cgs = is_cgs

            self.modelf = modelf  # .flatten()
            self.model = model
            #self.modelf = self.model.flatten()
            return True
        else:
            return modelf  # .flatten()


class ImageData(object):
    """Container for image data with WCS, etc."""

    def __init__(self, sci=None, err=None, dq=None,
                 header=None, wcs=None, photflam=1., photplam=1.,
                 origin=[0, 0], pad=0, process_jwst_header=True,
                 instrument='WFC3', filter='G141', pupil=None, module=None, 
                 hdulist=None,
                 sci_extn=1, fwcpos=None):
        """
        Parameters
        ----------
        sci : `~numpy.ndarray`
            Science data

        err, dq : `~numpy.ndarray` or None
            Uncertainty and DQ data.  Defaults to zero if None

        header : `~astropy.io.fits.Header`
            Associated header with `data` that contains WCS information

        wcs : `~astropy.wcs.WCS` or None
            WCS solution to use.  If `None` will derive from the `header`.

        photflam : float
            Multiplicative conversion factor to scale `data` to set units
            to f_lambda flux density.  If data is grism spectra, then use
            photflam=1

        origin : [int, int]
            Origin of lower left pixel in detector coordinates
        
        pad : int
            Padding to apply to the image dimensions
        
        process_jwst_header : bool
            If the image is detected as coming from JWST NIRISS or NIRCAM, 
            generate the necessary header WCS keywords
        
        instrument : str
            Instrument where the image came from
        
        filter : str
            Filter from the image header.  For WFC3 and NIRISS this is the 
            dispersing element

        pupil : str
            Pupil from the image header (JWST instruments).  For NIRISS this 
            is the blocking filter and for NIRCAM this is the dispersing 
            element
        
        module : str
            Instrument module for NIRCAM ('A' or 'B')
            
        hdulist : `~astropy.io.fits.HDUList`, optional
            If specified, read `sci`, `err`, `dq` from the HDU list from a
            FITS file, e.g., WFC3 FLT.

        sci_extn : int
            Science EXTNAME to read from the HDUList, for example,
            `sci` = hdulist['SCI',`sci_extn`].
        
        fwcpos : float
            Filter wheel encoder position (NIRISS)
            
        Attributes
        ----------
        parent_file : str
            Filename of the parent from which the data were extracted

        data : dict
            Dictionary to store pixel data, with keys 'SCI', 'DQ', and 'ERR'.
            If a reference image has been supplied and processed, will also
            have an entry 'REF'.  The data arrays can also be addressed with
            the `__getitem__` method, i.e.,

                >>> self = ImageData(...)
                >>> print np.median(self['SCI'])

        pad : int
            Additional padding around the nominal image dimensions

        wcs : `~astropy.wcs.WCS`
            WCS of the data array

        header : `~astropy.io.fits.Header`
            FITS header

        filter, instrument, photflam, photplam, APZP : str, float
            Parameters taken from the header

        ref_file, ref_photlam, ref_photplam, ref_filter : str, float
            Corresponding parameters for the reference image, if necessary.

        """
        import copy
        
        # Easy way, get everything from an image HDU list
        if isinstance(hdulist, pyfits.HDUList):

            if ('REF', sci_extn) in hdulist:
                ref_h = hdulist['REF', sci_extn].header
                ref_data = hdulist['REF', sci_extn].data/ref_h['PHOTFLAM']
                ref_data = np.cast[np.float32](ref_data)

                ref_file = ref_h['REF_FILE']
                ref_photflam = 1.
                ref_photplam = ref_h['PHOTPLAM']
                ref_filter = ref_h['FILTER']
            else:
                ref_data = None

            if ('SCI', sci_extn) in hdulist:
                sci = np.cast[np.float32](hdulist['SCI', sci_extn].data)
                err = np.cast[np.float32](hdulist['ERR', sci_extn].data)
                dq = np.cast[np.int16](hdulist['DQ', sci_extn].data)
                
                base_extn = ('SCI', sci_extn)

            else:
                if ref_data is None:
                    raise KeyError('No SCI or REF extensions found')

                # Doesn't have SCI, get from ref
                sci = err = ref_data*0.+1
                dq = np.zeros(sci.shape, dtype=np.int16)
                base_extn = ('REF', sci_extn)

            if 'ORIGINX' in hdulist[base_extn].header:
                h0 = hdulist[base_extn].header
                origin = [h0['ORIGINY'], h0['ORIGINX']]
            else:
                origin = [0, 0]

            self.sci_extn = sci_extn
            header = hdulist[base_extn].header.copy()

            if 'PARENT' in header:
                self.parent_file = header['PARENT']
            else:
                self.parent_file = hdulist.filename()

            if 'CPDIS1' in header:
                if 'Lookup' in header['CPDIS1']:
                    self.wcs_is_lookup = True
                else:
                    self.wcs_is_lookup = False
            else:
                self.wcs_is_lookup = False

            status = False
            for ext in [base_extn, 0]:
                h = hdulist[ext].header
                if 'INSTRUME' in h:
                    status = True
                    break

            if not status:
                msg = ('Couldn\'t find \'INSTRUME\' keyword in the headers' +
                       ' of extensions 0 or (SCI,{0:d})'.format(sci_extn))
                raise KeyError(msg)

            instrument = h['INSTRUME']
<<<<<<< HEAD
            if instrument in ['NIRISS']:
                filter = h['FILTER']
            else:
                filter = utils.get_hst_filter(h)
=======
            filter = utils.get_hst_filter(h, filter_only=True)
>>>>>>> 40d0b3e7

            if 'PUPIL' in h:
                pupil = h['PUPIL']
            
            if 'MODULE' in h:
                module = h['MODULE']
            else:
                module = None
                
            if 'PHOTPLAM' in h:
                photplam = h['PHOTPLAM']
            elif filter in photplam_list:
                photplam = photplam_list[filter]
            else:
                photplam = 1

            if 'PHOTFLAM' in h:
                photflam = h['PHOTFLAM']
            
            elif filter in photflam_list:
                photflam = photflam_list[filter]
            
            elif 'PHOTUJA2' in header:
                # JWST calibrated products
                per_pix = header['PIXAR_SR']
                if header['BUNIT'].strip() == 'MJy/sr':
                    photfnu = per_pix*1e6
                else:
                    photfnu = 1./(header['PHOTMJSR']*1.e6)*per_pix

                photflam = photfnu/1.e23*3.e18/photplam**2
                
            else:
                photflam = 1.
                
                
            # For NIRISS
            if 'FWCPOS' in h:
                fwcpos = h['FWCPOS']

            self.mdrizsky = 0.
            if 'MDRIZSKY' in header:
                #sci -= header['MDRIZSKY']
                self.mdrizsky = header['MDRIZSKY']

            # ACS bunit
            #self.exptime = 1.
            if 'EXPTIME' in hdulist[0].header:
                self.exptime = hdulist[0].header['EXPTIME']
            else:
                self.exptime = hdulist[0].header['EFFEXPTM']

            # if 'BUNIT' in header:
            #     if header['BUNIT'] == 'ELECTRONS':
            #         self.exptime = hdulist[0].header['EXPTIME']
            #         # sci /= self.exptime
            #         # err /= self.exptime

            sci = (sci-self.mdrizsky)

            if 'BUNIT' in header:
                if header['BUNIT'] == 'ELECTRONS':
                    sci /= self.exptime
                    err /= self.exptime

            if filter.startswith('G'):
                photflam = 1

            if (instrument == 'NIRCAM') & (pupil is not None):
                if pupil.startswith('G'):
                    photflam = 1

            if 'PAD' in header:
                pad = header['PAD']

            self.grow = 1
            if 'GROW' in header:
                self.grow = header['GROW']

        else:
            if sci is None:
                sci = np.zeros((1014, 1014))

            self.parent_file = 'Unknown'
            self.sci_extn = None
            self.grow = 1
            ref_data = None

            if 'EXPTIME' in header:
                self.exptime = header['EXPTIME']
            else:
                self.exptime = 1.

            if 'MDRIZSKY' in header:
                self.mdrizsky = header['MDRIZSKY']
            else:
                self.mdrizsky = 0.

            if 'CPDIS1' in header:
                if 'Lookup' in header['CPDIS1']:
                    self.wcs_is_lookup = True
                else:
                    self.wcs_is_lookup = False
            else:
                self.wcs_is_lookup = False

        self.is_slice = False

        # Array parameters
        self.pad = pad
        self.origin = origin
        self.fwcpos = fwcpos  # NIRISS
        self.MW_EBV = 0.

        self.data = OrderedDict()
        self.data['SCI'] = sci*photflam

        self.sh = np.array(self.data['SCI'].shape)

        # Header-like parameters
        self.filter = filter
        self.pupil = pupil
        
        if (instrument == 'NIRCAM'):
            # Fallback if module not specified
            if module is None:
                self.module = 'A'
            else:
                self.module = module
        else:
            self.module = module
        
        self.instrument = instrument
        self.header = header
        if 'ISCUTOUT' in self.header:
            self.is_slice = self.header['ISCUTOUT']

        self.header['EXPTIME'] = self.exptime

        self.photflam = photflam
        self.photplam = photplam
        self.ABZP = (0*np.log10(self.photflam) - 21.10 -
                      5*np.log10(self.photplam) + 18.6921)
        self.thumb_extension = 'SCI'

        if err is None:
            self.data['ERR'] = np.zeros_like(self.data['SCI'])
        else:
            self.data['ERR'] = err*photflam
            if self.data['ERR'].shape != tuple(self.sh):
                raise ValueError('err and sci arrays have different shapes!')

        if dq is None:
            self.data['DQ'] = np.zeros_like(self.data['SCI'], dtype=np.int16)
        else:
            self.data['DQ'] = dq
            if self.data['DQ'].shape != tuple(self.sh):
                raise ValueError('err and dq arrays have different shapes!')

        if ref_data is None:
            self.data['REF'] = None
            self.ref_file = None
            self.ref_photflam = None
            self.ref_photplam = None
            self.ref_filter = None
        else:
            self.data['REF'] = ref_data
            self.ref_file = ref_file
            self.ref_photflam = ref_photflam
            self.ref_photplam = ref_photplam
            self.ref_filter = ref_filter

        self.wcs = None

        if (instrument in ['NIRISS', 'NIRCAM']) & (~self.is_slice):
            if process_jwst_header:
                self.update_jwst_wcsheader(hdulist)
        

        if self.header is not None:
            if wcs is None:
                self.get_wcs()
            else:
                self.wcs = wcs.copy()
                if not hasattr(self.wcs, 'pixel_shape'):
                    self.wcs.pixel_shape = self.wcs._naxis1, self.wcs._naxis2

        else:
            self.header = pyfits.Header()

        # Detector chip
        if 'CCDCHIP' in self.header:
            self.ccdchip = self.header['CCDCHIP']
        else:
            self.ccdchip = 1

        # Galactic extinction
        if 'MW_EBV' in self.header:
            self.MW_EBV = self.header['MW_EBV']
        else:
            self.MW_EBV = 0.

    def unset_dq(self):
        """Flip OK data quality bits using utils.unset_dq_bits

        OK bits are defined as

            >>> okbits_instrument = {'WFC3': 32+64+512, # blob OK
                                     'NIRISS': 0,
                                     'WFIRST': 0,
                                     'WFI': 0}
        """

        okbits_instrument = {'WFC3': 32+64+512,  # blob OK
                             'NIRISS': 1+2+4+4096, #+4096+4100+18432+18436+1024+16384+1,
                             'NIRCAM': 0,
                             'WFIRST': 0, 
                             'WFI': 0}

        if self.instrument not in okbits_instrument:
            okbits = 1
        else:
            okbits = okbits_instrument[self.instrument]

        self.data['DQ'] = utils.unset_dq_bits(self.data['DQ'], okbits=okbits)


    def flag_negative(self, sigma=-3):
        """Flag negative data values with dq=4

        Parameters
        ----------
        sigma : float
            Threshold for setting bad data

        Returns
        -------
        n_negative : int
            Number of flagged negative pixels

        If `self.data['ERR']` is zeros, do nothing.
        """
        if self.data['ERR'].max() == 0:
            return 0

        bad = self.data['SCI'] < sigma*self.data['ERR']
        self.data['DQ'][bad] |= 4
        return bad.sum()

    def update_jwst_wcsheader(self, hdulist, force=False):
        """
        For now generate an approximate SIP header for NIRISS/NIRCam
        
        Parameters
        ----------
        hdulist : `~astropy.io.fits.HDUList`
            FITS HDU list
        
        force : bool
            
        
        """
        import jwst
        from . import jwst_utils as _jwst

        datamodel = _jwst.img_with_wcs(hdulist)
        if (jwst.__version__ < '1.3.2') | force:
            # Need to compute own transformed header
            sip_header = _jwst.model_wcs_header(datamodel, get_sip=True)
        else:
            sip_header = utils.to_header(datamodel.wcs)
            
        for k in sip_header:
            self.header[k] = sip_header[k]

        # Remove PC
        for i in [1, 2]:
            for j in [1, 2]:
                k = 'PC{0}_{1}'.format(i, j)
                if k in self.header:
                    self.header.remove(k)

    def get_wcs(self, pc2cd=False):
        """Get WCS from header"""
        import numpy.linalg
        import stwcs

        if self.wcs_is_lookup:

            if 'CCDCHIP' in self.header:
                ext = {1: 2, 2: 1}[self.header['CCDCHIP']]
            else:
                ext = self.header['EXTVER']

            if os.path.exists(self.parent_file):
                with pyfits.open(self.parent_file) as fobj:
                    wcs = stwcs.wcsutil.hstwcs.HSTWCS(fobj=fobj, 
                                                      ext=('SCI', ext))
                if self.pad > 0:
                    wcs = self.add_padding_to_wcs(wcs, pad=self.pad)

            else:
                # Get WCS from a stripped wcs.fits file (from self.save_wcs)
                # already padded.
                wcsfile = self.parent_file.replace('.fits', 
                                              '.{0:02d}.wcs.fits'.format(ext))
                
                with pyfits.open(wcsfile) as fobj:
                    fh = fobj[0].header
                    if fh['NAXIS'] == 0:
                        fh['NAXIS'] = 2
                        fh['NAXIS1'] = int(fh['CRPIX1']*2)
                        fh['NAXIS2'] = int(fh['CRPIX2']*2)

                    wcs = stwcs.wcsutil.hstwcs.HSTWCS(fobj=fobj, ext=0)

            #print('XXX WCS',wcs)

            # Object is a cutout
            if self.is_slice:
                slx = slice(self.origin[1], self.origin[1]+self.sh[1])
                sly = slice(self.origin[0], self.origin[0]+self.sh[0])

                wcs = self.get_slice_wcs(wcs, slx=slx, sly=sly)

        else:
            fobj = None
            wcs = pywcs.WCS(self.header, relax=True, fobj=fobj)

        if not hasattr(wcs, 'pscale'):
            wcs.pscale = utils.get_wcs_pscale(wcs)

        self.wcs = wcs
        if not hasattr(self.wcs, 'pixel_shape'):
            self.wcs.pixel_shape = self.wcs._naxis1, self.wcs._naxis2

    @staticmethod
    def add_padding_to_wcs(wcs_in, pad=200):
        """Pad the appropriate WCS keywords"""
        wcs = wcs_in.deepcopy()

        is_new = True
        for attr in ['naxis1', '_naxis1', 'naxis2', '_naxis2']:
            if hasattr(wcs, attr):
                is_new = False
                value = wcs.__getattribute__(attr)
                if value is not None:
                    wcs.__setattr__(attr, value+2*pad)

        # Handle changing astropy.wcs.WCS attributes
        if is_new:
            for i in range(len(wcs._naxis)):
                wcs._naxis[i] += 2*pad

            wcs.naxis1, wcs.naxis2 = wcs._naxis
        else:
            wcs.naxis1 = wcs._naxis1
            wcs.naxis2 = wcs._naxis2

        wcs.wcs.crpix[0] += pad
        wcs.wcs.crpix[1] += pad

        # Pad CRPIX for SIP
        for wcs_ext in [wcs.sip]:
            if wcs_ext is not None:
                wcs_ext.crpix[0] += pad
                wcs_ext.crpix[1] += pad

        # Pad CRVAL for Lookup Table, if necessary (e.g., ACS)
        for wcs_ext in [wcs.cpdis1, wcs.cpdis2, wcs.det2im1, wcs.det2im2]:
            if wcs_ext is not None:
                wcs_ext.crval[0] += pad
                wcs_ext.crval[1] += pad

        return wcs

    def add_padding(self, pad=200):
        """Pad the data array and update WCS keywords"""

        # Update data array
        new_sh = self.sh + 2*pad
        for key in ['SCI', 'ERR', 'DQ', 'REF']:
            if key not in self.data:
                continue
            else:
                if self.data[key] is None:
                    continue

            data = self.data[key]
            new_data = np.zeros(new_sh, dtype=data.dtype)
            new_data[pad:-pad, pad:-pad] += data
            self.data[key] = new_data

        self.sh = new_sh
        self.pad += pad

        # Padded image dimensions
        self.header['NAXIS1'] += 2*pad
        self.header['NAXIS2'] += 2*pad

        self.header['CRPIX1'] += pad
        self.header['CRPIX2'] += pad

        # Add padding to WCS
        self.wcs = self.add_padding_to_wcs(self.wcs, pad=pad)
        if not hasattr(self.wcs, 'pixel_shape'):
            self.wcs.pixel_shape = self.wcs._naxis1, self.wcs._naxis2

    def shrink_large_hdu(self, hdu=None, extra=100, verbose=False):
        """Shrink large image mosaic to speed up blotting

        Parameters
        ----------
        hdu : `~astropy.io.fits.ImageHDU`
            Input reference HDU

        extra : int
            Extra border to put around `self.data` WCS to ensure the reference
            image is large enough to encompass the distorted image

        Returns
        -------
        new_hdu : `~astropy.io.fits.ImageHDU`
            Image clipped to encompass `self.data['SCI']` + margin of `extra`
            pixels.

        Make a cutout of the larger reference image around the desired FLT
        image to make blotting faster for large reference images.
        """
        ref_wcs = pywcs.WCS(hdu.header)

        # Borders of the flt frame
        naxis = [self.header['NAXIS1'], self.header['NAXIS2']]
        xflt = [-extra, naxis[0]+extra, naxis[0]+extra, -extra]
        yflt = [-extra, -extra, naxis[1]+extra, naxis[1]+extra]

        raflt, deflt = self.wcs.all_pix2world(xflt, yflt, 0)
        xref, yref = np.cast[int](ref_wcs.all_world2pix(raflt, deflt, 0))
        ref_naxis = [hdu.header['NAXIS1'], hdu.header['NAXIS2']]

        # Slices of the reference image
        xmi = np.maximum(0, xref.min())
        xma = np.minimum(ref_naxis[0], xref.max())
        slx = slice(xmi, xma)

        ymi = np.maximum(0, yref.min())
        yma = np.minimum(ref_naxis[1], yref.max())
        sly = slice(ymi, yma)

        if ((xref.min() < 0) | (yref.min() < 0) |
             (xref.max() > ref_naxis[0]) | (yref.max() > ref_naxis[1])):
            if verbose:
                msg = 'Image cutout: x={0}, y={1} [Out of range]'
                print(msg.format(slx, sly))
            return hdu
        else:
            if verbose:
                print('Image cutout: x={0}, y={1}'.format(slx, sly))

        # Sliced subimage
        slice_wcs = ref_wcs.slice((sly, slx))
        slice_header = hdu.header.copy()
        hwcs = slice_wcs.to_header(relax=True)

        for k in hwcs.keys():
            if not k.startswith('PC'):
                slice_header[k] = hwcs[k]

        slice_data = hdu.data[sly, slx]*1
        new_hdu = pyfits.ImageHDU(data=slice_data, header=slice_header)

        return new_hdu

    def expand_hdu(self, hdu=None, verbose=True):
        """TBD
        """
        ref_wcs = pywcs.WCS(hdu.header)

        # Borders of the flt frame
        naxis = [self.header['NAXIS1'], self.header['NAXIS2']]
        xflt = [-self.pad, naxis[0]+self.pad, naxis[0]+self.pad, -self.pad]
        yflt = [-self.pad, -self.pad, naxis[1]+self.pad, naxis[1]+self.pad]

        raflt, deflt = self.wcs.all_pix2world(xflt, yflt, 0)
        xref, yref = np.cast[int](ref_wcs.all_world2pix(raflt, deflt, 0))
        ref_naxis = [hdu.header['NAXIS1'], hdu.header['NAXIS2']]

        pad_min = np.minimum(xref.min(), yref.min())
        pad_max = np.maximum((xref-ref_naxis[0]).max(), (yref-ref_naxis[1]).max())

        if (pad_min > 0) & (pad_max < 0):
            # do nothing
            return hdu

        pad = np.maximum(np.abs(pad_min), pad_max) + 50
        if verbose:
            print('{0} / Pad ref HDU with {1:d} pixels'.format(self.parent_file, pad))

        # Update data array
        sh = hdu.data.shape
        new_sh = np.array(sh) + 2*pad

        new_data = np.zeros(new_sh, dtype=hdu.data.dtype)
        new_data[pad:-pad, pad:-pad] += hdu.data

        header = hdu.header.copy()

        # Padded image dimensions
        header['NAXIS1'] += 2*pad
        header['NAXIS2'] += 2*pad

        # Add padding to WCS
        header['CRPIX1'] += pad
        header['CRPIX2'] += pad

        new_hdu = pyfits.ImageHDU(data=new_data, header=header)
        return new_hdu

    def blot_from_hdu(self, hdu=None, segmentation=False, grow=3,
                      interp='nearest'):
        """Blot a rectified reference image to detector frame

        Parameters
        ----------
        hdu : `~astropy.io.fits.ImageHDU`
            HDU of the reference image

        segmentation : bool, False
            If True, treat the reference image as a segmentation image and
            preserve the integer values in the blotting.
            
            If specified as number > 1, then use `~grizli.utils.blot_nearest_exact` 
            rather than a hacky pixel area ratio method to blot integer 
            segmentation maps.
            
        grow : int, default=3
            Number of pixels to dilate the segmentation regions

        interp : str,
            Form of interpolation to use when blotting float image pixels.
            Valid options: {'nearest', 'linear', 'poly3', 'poly5' (default), 'spline3', 'sinc'}

        Returns
        -------
        blotted : `np.ndarray`
            Blotted array with the same shape and WCS as `self.data['SCI']`.
        """

        import astropy.wcs
        from drizzlepac import astrodrizzle

        #ref = pyfits.open(refimage)
        if hdu.data.dtype.type != np.float32:
            #hdu.data = np.cast[np.float32](hdu.data)
            refdata = np.cast[np.float32](hdu.data)
        else:
            refdata = hdu.data

        if 'ORIENTAT' in hdu.header.keys():
            hdu.header.remove('ORIENTAT')

        if segmentation:
            seg_ones = np.cast[np.float32](refdata > 0)-1

        ref_wcs = pywcs.WCS(hdu.header, relax=True)
        flt_wcs = self.wcs.copy()

        # Fix some wcs attributes that might not be set correctly
        for wcs in [ref_wcs, flt_wcs]:

            if hasattr(wcs, '_naxis1'):
                wcs.naxis1 = wcs._naxis1
                wcs.naxis2 = wcs._naxis2
            else:
                wcs._naxis1, wcs._naxis2 = wcs._naxis

            if (not hasattr(wcs.wcs, 'cd')) & hasattr(wcs.wcs, 'pc'):
                wcs.wcs.cd = wcs.wcs.pc

            if hasattr(wcs, 'idcscale'):
                if wcs.idcscale is None:
                    wcs.idcscale = np.mean(np.sqrt(np.sum(wcs.wcs.cd**2, axis=0))*3600.)  # np.sqrt(np.sum(wcs.wcs.cd[0,:]**2))*3600.
            else:
                #wcs.idcscale = np.sqrt(np.sum(wcs.wcs.cd[0,:]**2))*3600.
                wcs.idcscale = np.mean(np.sqrt(np.sum(wcs.wcs.cd**2, axis=0))*3600.)  # np.sqrt(np.sum(wcs.wcs.cd[0,:]**2))*3600.

            wcs.pscale = utils.get_wcs_pscale(wcs)

        if segmentation:
            # Handle segmentation images a bit differently to preserve
            # integers.
            # +1 here is a hack for some memory issues
            
            if segmentation*1 == 1:
                seg_interp = 'nearest'
            
                blotted_ones = astrodrizzle.ablot.do_blot(seg_ones+1, ref_wcs,
                                    flt_wcs, 1, coeffs=True,
                                    interp=seg_interp,
                                    sinscl=1.0, stepsize=10, wcsmap=None)
            
                blotted_seg = astrodrizzle.ablot.do_blot(refdata*1., ref_wcs,
                                    flt_wcs, 1, coeffs=True,
                                    interp=seg_interp,
                                    sinscl=1.0, stepsize=10, wcsmap=None)
            
                blotted_ones[blotted_ones == 0] = 1
            
                #pixel_ratio = (flt_wcs.idcscale / ref_wcs.idcscale)**2
                #in_seg = np.abs(blotted_ones - pixel_ratio) < 1.e-2
            
                ratio = np.round(blotted_seg/blotted_ones)
                seg = nd.maximum_filter(ratio, size=grow, 
                                        mode='constant', cval=0)
                ratio[ratio == 0] = seg[ratio == 0]
                blotted = ratio
            else:
                blotted = utils.blot_nearest_exact(refdata, ref_wcs, flt_wcs, 
                                               verbose=True, stepsize=-1,
                                               scale_by_pixel_area=False, 
                                               wcs_mask=True,
                                               fill_value=0)
        else:
            # Floating point data
            blotted = astrodrizzle.ablot.do_blot(refdata, ref_wcs, flt_wcs, 1,
                                coeffs=True, interp=interp, sinscl=1.0,
                                stepsize=10, wcsmap=None)

        return blotted

    @staticmethod
    def get_slice_wcs(wcs, slx=slice(480, 520), sly=slice(480, 520)):
        """Get slice of a WCS including higher orders like SIP and DET2IM

        The normal `~astropy.wcs.wcs.WCS` `slice` method doesn't apply the
        slice to all of the necessary keywords.  For example, SIP WCS also
        has a `CRPIX` reference pixel that needs to be offset along with
        the main `CRPIX`.

        Parameters
        ----------
        slx, sly : slice
            Slices in x and y dimensions to extract

        """
        NX = slx.stop - slx.start
        NY = sly.stop - sly.start

        slice_wcs = wcs.slice((sly, slx))
        if hasattr(slice_wcs, '_naxis1'):
            slice_wcs.naxis1 = slice_wcs._naxis1 = NX
            slice_wcs.naxis2 = slice_wcs._naxis2 = NY
        else:
            slice_wcs._naxis = [NX, NY]
            slice_wcs._naxis1, slice_wcs._naxis2 = NX, NY

        if hasattr(slice_wcs, 'sip'):
            if slice_wcs.sip is not None:
                for c in [0, 1]:
                    slice_wcs.sip.crpix[c] = slice_wcs.wcs.crpix[c]

        ACS_CRPIX = [4096/2, 2048/2]  # ACS
        dx_crpix = slice_wcs.wcs.crpix[0] - ACS_CRPIX[0]
        dy_crpix = slice_wcs.wcs.crpix[1] - ACS_CRPIX[1]
        for ext in ['cpdis1', 'cpdis2', 'det2im1', 'det2im2']:
            if hasattr(slice_wcs, ext):
                wcs_ext = slice_wcs.__getattribute__(ext)
                if wcs_ext is not None:
                    wcs_ext.crval[0] += dx_crpix
                    wcs_ext.crval[1] += dy_crpix
                    slice_wcs.__setattr__(ext, wcs_ext)

        return slice_wcs

    def get_slice(self, slx=slice(480, 520), sly=slice(480, 520),
                 get_slice_header=True):
        """Return cutout version of the `ImageData` object

        Parameters
        ----------
        slx, sly : slice
            Slices in x and y dimensions to extract

        get_slice_header : bool
            Compute the full header of the slice.  This takes a bit of time
            and isn't necessary in all cases so can be omitted if only the
            sliced data are of interest and the header isn't needed.

        Returns
        -------
        slice_obj : `ImageData`
            New `ImageData` object of the sliced subregion

        """

        origin = [sly.start, slx.start]
        NX = slx.stop - slx.start
        NY = sly.stop - sly.start

        # Test dimensions
        if (origin[0] < 0) | (origin[0]+NY > self.sh[0]):
            raise ValueError('Out of range in y')

        if (origin[1] < 0) | (origin[1]+NX > self.sh[1]):
            raise ValueError('Out of range in x')

        # Sliced subimage
        # sly = slice(origin[0], origin[0]+N)
        # slx = slice(origin[1], origin[1]+N)

        slice_origin = [self.origin[i] + origin[i] for i in range(2)]

        slice_wcs = self.get_slice_wcs(self.wcs, slx=slx, sly=sly)
        # slice_wcs = self.wcs.slice((sly, slx))
        #slice_wcs.naxis1 = slice_wcs._naxis1 = NX
        #slice_wcs.naxis2 = slice_wcs._naxis2 = NY

        # Getting the full header can be slow as there appears to
        # be substantial overhead with header.copy() and wcs.to_header()
        if get_slice_header:
            slice_header = self.header.copy()
            slice_header['NAXIS1'] = NX
            slice_header['NAXIS2'] = NY

            # Sliced WCS keywords
            hwcs = slice_wcs.to_header(relax=True)
            for k in hwcs:
                if not k.startswith('PC'):
                    slice_header[k] = hwcs[k]
                else:
                    cd = k.replace('PC', 'CD')
                    slice_header[cd] = hwcs[k]
        else:
            slice_header = pyfits.Header()

        # Generate new object
        slice_obj = ImageData(sci=self.data['SCI'][sly, slx]/self.photflam,
                              err=self.data['ERR'][sly, slx]/self.photflam,
                              dq=self.data['DQ'][sly, slx]*1,
                              header=slice_header, wcs=slice_wcs,
                              photflam=self.photflam, photplam=self.photplam,
                              origin=slice_origin, instrument=self.instrument,
                              filter=self.filter,  pupil=self.pupil, 
                              process_jwst_header=False) 

        slice_obj.ref_photflam = self.ref_photflam
        slice_obj.ref_photplam = self.ref_photplam
        slice_obj.ref_filter = self.ref_filter

        slice_obj.mdrizsky = self.mdrizsky
        slice_obj.exptime = self.exptime

        slice_obj.ABZP = self.ABZP
        slice_obj.thumb_extension = self.thumb_extension

        if self.data['REF'] is not None:
            slice_obj.data['REF'] = self.data['REF'][sly, slx]*1
        else:
            slice_obj.data['REF'] = None

        slice_obj.grow = self.grow
        slice_obj.pad = self.pad
        slice_obj.parent_file = self.parent_file
        slice_obj.ref_file = self.ref_file
        slice_obj.sci_extn = self.sci_extn
        slice_obj.is_slice = True

        # if hasattr(slice_obj.wcs, 'sip'):
        #     if slice_obj.wcs.sip is not None:
        #         for c in [0,1]:
        #             slice_obj.wcs.sip.crpix[c] = slice_obj.wcs.wcs.crpix[c]
        #
        # ACS_CRPIX = [4096/2,2048/2] # ACS
        # dx_crpix = slice_obj.wcs.wcs.crpix[0] - ACS_CRPIX[0]
        # dy_crpix = slice_obj.wcs.wcs.crpix[1] - ACS_CRPIX[1]
        # for ext in ['cpdis1','cpdis2','det2im1','det2im2']:
        #     if hasattr(slice_obj.wcs, ext):
        #         wcs_ext = slice_obj.wcs.__getattribute__(ext)
        #         if wcs_ext is not None:
        #             wcs_ext.crval[0] += dx_crpix
        #             wcs_ext.crval[1] += dy_crpix
        #             slice_obj.wcs.__setattr__(ext, wcs_ext)

        return slice_obj  # , slx, sly

    def get_HDUList(self, extver=1):
        """Convert attributes and data arrays to a `~astropy.io.fits.HDUList`

        Parameters
        ----------
        extver : int, float, str
            value to use for the 'EXTVER' header keyword.  For example, with
            extver=1, the science extension can be addressed with the index
            `HDU['SCI',1]`.

        returns : `~astropy.io.fits.HDUList`
            HDUList with header keywords copied from `self.header` along with
            keywords for additional attributes. Will have `ImageHDU`
            extensions 'SCI', 'ERR', and 'DQ', as well as 'REF' if a reference
            file had been supplied.
        """
        h = self.header.copy()
        h['EXTVER'] = extver  # self.filter #extver
        h['FILTER'] = self.filter, 'element selected from filter wheel'
        h['PUPIL'] = self.pupil, 'element selected from pupil wheel'
        h['INSTRUME'] = (self.instrument,
                         'identifier for instrument used to acquire data')

        h['PHOTFLAM'] = (self.photflam,
                         'inverse sensitivity, ergs/cm2/Ang/electron')

        h['PHOTPLAM'] = self.photplam, 'Pivot wavelength (Angstroms)'
        h['PARENT'] = self.parent_file, 'Parent filename'
        h['SCI_EXTN'] = self.sci_extn, 'EXTNAME of the science data'
        h['ISCUTOUT'] = self.is_slice, 'Arrays are sliced from larger image'
        h['ORIGINX'] = self.origin[1], 'Origin from parent image, x'
        h['ORIGINY'] = self.origin[0], 'Origin from parent image, y'
        h['PAD'] = (self.pad, 'Image padding used')

        hdu = []

        exptime_corr = 1.
        if 'BUNIT' in self.header:
            if self.header['BUNIT'] == 'ELECTRONS':
                exptime_corr = self.exptime

        # Put back into original units
        sci_data = self['SCI']*exptime_corr + self.mdrizsky
        err_data = self['ERR']*exptime_corr

        hdu.append(pyfits.ImageHDU(data=sci_data, header=h,
                                   name='SCI'))
        hdu.append(pyfits.ImageHDU(data=err_data, header=h,
                                   name='ERR'))
        hdu.append(pyfits.ImageHDU(data=self.data['DQ'], header=h, name='DQ'))

        if self.data['REF'] is not None:
            h['PHOTFLAM'] = self.ref_photflam
            h['PHOTPLAM'] = self.ref_photplam
            h['FILTER'] = self.ref_filter
            h['REF_FILE'] = self.ref_file

            hdu.append(pyfits.ImageHDU(data=self.data['REF'], header=h,
                                       name='REF'))

        hdul = pyfits.HDUList(hdu)

        return hdul

    def __getitem__(self, ext):
        if self.data[ext] is None:
            return None

        if ext == 'REF':
            return self.data['REF']/self.ref_photflam
        elif ext == 'DQ':
            return self.data['DQ']
        else:
            return self.data[ext]/self.photflam

    def get_common_slices(self, other, verify_parent=True):
        """
        Get slices of overlaps between two `ImageData` objects
        """
        if verify_parent:
            if self.parent_file != other.parent_file:
                msg = ('Parent expodures don\'t match!\n' +
                       '   self: {0}\n'.format(self.parent_file) +
                       '  other: {0}\n'.format(other.parent_file))
                raise IOError(msg)

        ll = np.min([self.origin, other.origin], axis=0)
        ur = np.max([self.origin+self.sh, other.origin+other.sh], axis=0)

        # other in self
        lls = np.minimum(other.origin - ll, self.sh)
        urs = np.clip(other.origin + self.sh - self.origin, [0, 0], self.sh)

        # self in other
        llo = np.minimum(self.origin - ll, other.sh)
        uro = np.clip(self.origin + other.sh - other.origin, [0, 0], other.sh)

        self_slice = (slice(lls[0], urs[0]), slice(lls[1], urs[1]))
        other_slice = (slice(llo[0], uro[0]), slice(llo[1], uro[1]))
        return self_slice, other_slice


class GrismFLT(object):
    """Scripts for modeling of individual grism FLT images"""

    def __init__(self, grism_file='', sci_extn=1, direct_file='',
                 pad=200, ref_file=None, ref_ext=0, seg_file=None,
                 shrink_segimage=True, force_grism='G141', verbose=True,
                 process_jwst_header=True):
        """Read FLT files and, optionally, reference/segmentation images.

        Parameters
        ----------
        grism_file : str
            Grism image (optional).
            Empty string or filename of a FITS file that must contain
            extensions ('SCI', `sci_extn`), ('ERR', `sci_extn`), and
            ('DQ', `sci_extn`).  For example, a WFC3/IR "FLT" FITS file.

        sci_extn : int
            EXTNAME of the file to consider.  For WFC3/IR this can only be
            1.  For ACS and WFC3/UVIS, this can be 1 or 2 to specify the two
            chips.

        direct_file : str
            Direct image (optional).
            Empty string or filename of a FITS file that must contain
            extensions ('SCI', `sci_extn`), ('ERR', `sci_extn`), and
            ('DQ', `sci_extn`).  For example, a WFC3/IR "FLT" FITS file.

        pad : int
            Padding to add around the periphery of the images to allow
            modeling of dispersed spectra for objects that could otherwise
            fall off of the direct image itself.  Modeling them requires an
            external reference image (`ref_file`) that covers an area larger
            than the individual direct image itself (e.g., a mosaic of a
            survey field).

            For WFC3/IR spectra, the first order spectra reach 248 and 195
            pixels for G102 and G141, respectively, and `pad` could be set
            accordingly if the reference image is large enough.

        ref_file : str or `~astropy.io.fits.ImageHDU`/`~astropy.io.fits.PrimaryHDU`
            Image mosaic to use as the reference image in place of the direct
            image itself.  For example, this could be the deeper image
            drizzled from all direct images taken within a single visit or it
            could be a much deeper/wider image taken separately in perhaps
            even a different filter.

            .. note::
                Assumes that the WCS are aligned between `grism_file`,
                `direct_file` and `ref_file`!

        ref_ext : int
            FITS extension to use if `ref_file` is a filename string.

        seg_file : str or `~astropy.io.fits.ImageHDU`/`~astropy.io.fits.PrimaryHDU`
            Segmentation image mosaic to associate pixels with discrete
            objects.  This would typically be generated from a rectified
            image like `ref_file`, though here it is not required that
            `ref_file` and `seg_file` have the same image dimensions but
            rather just that the WCS are aligned between them.

        shrink_segimage : bool
            Try to make a smaller cutout of the reference images to speed
            up blotting and array copying.  This is most helpful for very
            large input mosaics.

        force_grism : str
            Use this grism in "simulation mode" where only `direct_file` is
            specified.

        verbose : bool
            Print status messages to the terminal.

        Attributes
        ----------
        grism, direct : `ImageData`
            Grism and direct image data and parameters

        conf : `~grizli.grismconf.aXeConf`
            Grism configuration object.

        seg : array-like
            Segmentation image array.

        model : array-like
            Model of the grism exposure with the same dimensions as the
            full detector array.

        object_dispersers : dict
            Container for storing information about what objects have been
            added to the model of the grism exposure

        catalog : `~astropy.table.Table`
            Associated photometric catalog.  Not required.

        """
        import stwcs.wcsutil

        # Read files
        self.grism_file = grism_file
        _GRISM_OPEN = False
        if os.path.exists(grism_file):
            grism_im = pyfits.open(grism_file)
            _GRISM_OPEN = True

            if grism_im[0].header['INSTRUME'] == 'ACS':
                wcs = stwcs.wcsutil.HSTWCS(grism_im, ext=('SCI', sci_extn))
            else:
                wcs = None

            self.grism = ImageData(hdulist=grism_im, sci_extn=sci_extn,
                                   wcs=wcs,
                                   process_jwst_header=process_jwst_header)
        else:
            if (grism_file is None) | (grism_file == ''):
                self.grism = None
            else:
                print('\nFile not found: {0}!\n'.format(grism_file))
                raise IOError

        self.direct_file = direct_file
        _DIRECT_OPEN = False
        if os.path.exists(direct_file):
            direct_im = pyfits.open(direct_file)
            _DIRECT_OPEN = True
            if direct_im[0].header['INSTRUME'] == 'ACS':
                wcs = stwcs.wcsutil.HSTWCS(direct_im, ext=('SCI', sci_extn))
            else:
                wcs = None

            self.direct = ImageData(hdulist=direct_im, sci_extn=sci_extn,
                                    wcs=wcs,
                                    process_jwst_header=process_jwst_header)
        else:
            if (direct_file is None) | (direct_file == ''):
                self.direct = None
            else:
                print('\nFile not found: {0}!\n'.format(direct_file))
                raise IOError

        # ### Simulation mode, no grism exposure
        if self.grism is not None:
            self.pad = self.grism.pad
        else:
            self.pad = pad

        if (self.grism is None) & (self.direct is not None):
            self.grism = ImageData(hdulist=direct_im, sci_extn=sci_extn)
            self.grism_file = self.direct_file
            self.grism.filter = force_grism

        # Grism exposure only, assumes will get reference from ref_file
        if (self.direct is None) & (self.grism is not None):
            self.direct = ImageData(hdulist=grism_im, sci_extn=sci_extn)
            self.direct_file = self.grism_file

        # Add padding
        if self.direct is not None:
            if pad > 0:
                self.direct.add_padding(pad)

            self.direct.unset_dq()
            nbad = self.direct.flag_negative(sigma=-3)
            self.direct.data['SCI'] *= (self.direct.data['DQ'] == 0)

        if self.grism is not None:
            if pad > 0:
                self.grism.add_padding(pad)
                self.pad = self.grism.pad

            self.grism.unset_dq()
            nbad = self.grism.flag_negative(sigma=-3)
            self.grism.data['SCI'] *= (self.grism.data['DQ'] == 0)

        # Load data from saved model files, if available
        # if os.path.exists('%s_model.fits' %(self.grism_file)):
        #     pass

        # Holder for the full grism model array
        self.model = np.zeros_like(self.direct.data['SCI'])

        # Grism configuration
        
        if self.grism.instrument in ['NIRCAM', 'NIRISS']:
            direct_filter = self.grism.pupil
        elif 'DFILTER' in self.grism.header:
            direct_filter = self.grism.header['DFILTER']
        else:
            direct_filter = self.direct.filter
        
        conf_args = dict(instrume=self.grism.instrument, 
                         filter=direct_filter, 
                         grism=self.grism.filter,
                         module=self.grism.module,
                         chip=self.grism.ccdchip)
        
        self.conf_file = grismconf.get_config_filename(**conf_args)
        self.conf = grismconf.load_grism_config(self.conf_file)

        self.object_dispersers = OrderedDict()

        # Blot reference image
        self.process_ref_file(ref_file, ref_ext=ref_ext,
                              shrink_segimage=shrink_segimage,
                              verbose=verbose)

        # Blot segmentation image
        self.process_seg_file(seg_file, shrink_segimage=shrink_segimage,
                              verbose=verbose)

        # End things
        self.get_dispersion_PA()

        self.catalog = None
        self.catalog_file = None

        self.is_rotated = False
        self.has_edge_mask = False
        
        # Cleanup
        if _GRISM_OPEN:
            grism_im.close()
        
        if _DIRECT_OPEN:
            direct_im.close()
            
    def process_ref_file(self, ref_file, ref_ext=0, shrink_segimage=True,
                         verbose=True):
        """Read and blot a reference image

        Parameters
        ----------
        ref_file : str or `~astropy.fits.io.ImageHDU` / `~astropy.fits.io.PrimaryHDU`
            Filename or `astropy.io.fits` Image HDU of the reference image.

        shrink_segimage : bool
            Try to make a smaller cutout of the reference image to speed
            up blotting and array copying.  This is most helpful for very
            large input mosaics.

        verbose : bool
            Print some status information to the terminal

        Returns
        -------
        status : bool
            False if `ref_file` is None.  True if completes successfully.

        The blotted reference image is stored in the array attribute
        `self.direct.data['REF']`.

        The `ref_filter` attribute is determined from the image header and the
        `ref_photflam` scaling is taken either from the header if possible, or
        the global `photflam` variable defined at the top of this file.
        """
        if ref_file is None:
            return False

        if (isinstance(ref_file, pyfits.ImageHDU) |
             isinstance(ref_file, pyfits.PrimaryHDU)):
            self.ref_file = ref_file.fileinfo()['file'].name
            ref_str = ''
            ref_hdu = ref_file

            _IS_OPEN = False
        else:
            self.ref_file = ref_file
            ref_str = '{0}[0]'.format(self.ref_file)
            
            _IS_OPEN = True
            ref_im = pyfits.open(ref_file, load_lazy_hdus=False)
            ref_hdu = ref_im[ref_ext]
        
        refh = ref_hdu.header
            
        if shrink_segimage:
            ref_hdu = self.direct.shrink_large_hdu(ref_hdu, extra=self.pad,
                                                   verbose=True)

        if verbose:
            msg = '{0} / blot reference {1}'
            print(msg.format(self.direct_file, ref_str))

        blotted_ref = self.grism.blot_from_hdu(hdu=ref_hdu,
                                      segmentation=False, interp='poly5')

        header_values = {}
        self.direct.ref_filter = utils.get_hst_filter(refh)
        self.direct.ref_file = ref_str

        key_list = {'PHOTFLAM': photflam_list, 'PHOTPLAM': photplam_list}
        for key in ['PHOTFLAM', 'PHOTPLAM']:
            if key in refh:
                try:
                    header_values[key] = ref_hdu.header[key]*1.
                except TypeError:
                    msg = 'Problem processing header keyword {0}: ** {1} **'
                    print(msg.format(key, ref_hdu.header[key]))
                    raise TypeError
            else:
                filt = self.direct.ref_filter
                if filt in key_list[key]:
                    header_values[key] = key_list[key][filt]
                else:
                    msg = 'Filter "{0}" not found in {1} tabulated list'
                    print(msg.format(filt, key))
                    raise IndexError

        # Found keywords
        self.direct.ref_photflam = header_values['PHOTFLAM']
        self.direct.ref_photplam = header_values['PHOTPLAM']

        # TBD: compute something like a cross-correlation offset
        # between blotted reference and the direct image itself
        self.direct.data['REF'] = np.cast[np.float32](blotted_ref)
        # print self.direct.data['REF'].shape, self.direct.ref_photflam

        self.direct.data['REF'] *= self.direct.ref_photflam

        # Fill empty pixels in the reference image from the SCI image,
        # but don't do it if direct['SCI'] is just a copy from the grism
        if not self.direct.filter.startswith('G'):
            empty = self.direct.data['REF'] == 0
            self.direct.data['REF'][empty] += self.direct['SCI'][empty]

        # self.direct.data['ERR'] *= 0.
        # self.direct.data['DQ'] *= 0
        self.direct.ABZP = (0*np.log10(self.direct.ref_photflam) - 21.10 -
                      5*np.log10(self.direct.ref_photplam) + 18.6921)

        self.direct.thumb_extension = 'REF'
        
        if _IS_OPEN:
            ref_im.close()
            
        # refh['FILTER'].upper()
        return True

    def process_seg_file(self, seg_file, shrink_segimage=True, verbose=True):
        """Read and blot a rectified segmentation image

        Parameters
        ----------
        seg_file : str or `~astropy.fits.io.ImageHDU` / `~astropy.fits.io.PrimaryHDU`
            Filename or `astropy.io.fits` Image HDU of the segmentation image.

        shrink_segimage : bool
            Try to make a smaller cutout of the segmentation image to speed
            up blotting and array copying.  This is most helpful for very
            large input mosaics.

        verbose : bool
            Print some status information to the terminal

        Returns
        -------
        The blotted segmentation image is stored in the attribute `GrismFLT.seg`.

        """
        if seg_file is not None:
            if (isinstance(seg_file, pyfits.ImageHDU) |
                 isinstance(seg_file, pyfits.PrimaryHDU)):
                self.seg_file = ''
                seg_str = ''
                seg_hdu = seg_file
                segh = seg_hdu.header
                _IS_OPEN = False
            else:
                self.seg_file = seg_file
                seg_str = '{0}[0]'.format(self.seg_file)
                seg_im = pyfits.open(seg_file)
                seg_hdu = seg_im[0]
                _IS_OPEN = True

            if shrink_segimage:
                seg_hdu = self.direct.shrink_large_hdu(seg_hdu,
                                                       extra=self.pad,
                                                       verbose=True)

                # Make sure image big enough
                seg_hdu = self.direct.expand_hdu(seg_hdu)

            if verbose:
                msg = '{0} / blot segmentation {1}'
                print(msg.format(self.direct_file, seg_str))

            blotted_seg = self.grism.blot_from_hdu(hdu=seg_hdu,
                                          segmentation=True, grow=3,
                                          interp='poly5')
            self.seg = blotted_seg
            
            if _IS_OPEN:
                seg_im.close()
                
        else:
            self.seg = np.zeros(self.direct.sh, dtype=np.float32)

    def get_dispersion_PA(self, decimals=0):
        """Compute exact PA of the dispersion axis, including tilt of the
        trace and the FLT WCS

        Parameters
        ----------
        decimals : int or None
            Number of decimal places to round to, passed to `~numpy.round`.
            If None, then don't round.

        Returns
        -------
        dispersion_PA : float
            PA (angle East of North) of the dispersion axis.
        """
        from astropy.coordinates import Angle
        import astropy.units as u

        # extra tilt of the 1st order grism spectra
        x0 = self.conf.conf['BEAMA']
        dy_trace, lam_trace = self.conf.get_beam_trace(x=507, y=507, dx=x0,
                                                       beam='A')

        extra = np.arctan2(dy_trace[1]-dy_trace[0], x0[1]-x0[0])/np.pi*180

        # Distorted WCS
        crpix = self.direct.wcs.wcs.crpix
        xref = [crpix[0], crpix[0]+1]
        yref = [crpix[1], crpix[1]]
        r, d = self.direct.wcs.all_pix2world(xref, yref, 1)
        pa = Angle((extra +
                    np.arctan2(np.diff(r)*np.cos(d[0]/180*np.pi),
                               np.diff(d))[0]/np.pi*180)*u.deg)

        dispersion_PA = pa.wrap_at(360*u.deg).value
        if decimals is not None:
            dispersion_PA = np.round(dispersion_PA, decimals=decimals)

        self.dispersion_PA = dispersion_PA
        return float(dispersion_PA)

    def compute_model_orders(self, id=0, x=None, y=None, size=10, mag=-1,
                      spectrum_1d=None, is_cgs=False,
                      compute_size=False, max_size=None, store=True,
                      in_place=True, get_beams=None,
                      psf_params=None,
                      verbose=True):
        """Compute dispersed spectrum for a given object id

        Parameters
        ----------
        id : int
            Object ID number to match in the segmentation image

        x, y : float
            Center of the cutout to extract

        size : int
            Radius of the cutout to extract.  The cutout is equivalent to

            >>> xc, yc = int(x), int(y)
            >>> thumb = self.direct.data['SCI'][yc-size:yc+size, xc-size:xc+size]

        mag : float
            Specified object magnitude, which will be compared to the
            "MMAG_EXTRACT_[BEAM]" parameters in `self.conf` to decide if the
            object is bright enough to compute the higher spectral orders.
            Default of -1 means compute all orders listed in `self.conf.beams`

        spectrum_1d : None or [`~numpy.array`, `~numpy.array`]
            Template 1D spectrum to convolve with the grism disperser.  If
            None, assumes trivial spectrum flat in f_lambda flux densities.
            Otherwise, the template is taken to be

            >>> wavelength, flux = spectrum_1d

        is_cgs : bool
            Flux units of `spectrum_1d[1]` are cgs f_lambda flux densities,
            rather than normalized in the detection band.

        compute_size : bool
            Ignore `x`, `y`, and `size` and compute the extent of the
            segmentation polygon directly using
            `utils_c.disperse.compute_segmentation_limits`.

        max_size : int or None
            Enforce a maximum size of the cutout when using `compute_size`.

        store : bool
            If True, then store the computed beams in the OrderedDict
            `self.object_dispersers[id]`.

            If many objects are computed, this can be memory intensive. To
            save memory, set to False and then the function just stores the
            input template spectrum (`spectrum_1d`) and the beams will have
            to be recomputed if necessary.

        in_place : bool
            If True, add the computed spectral orders into `self.model`.
            Otherwise, make a clean array with only the orders of the given
            object.
        
        get_beams : list or None
            Spectral orders to retrieve with names as defined in the 
            configuration files, e.g., ['A'] generally for the +1st order of 
            HST grisms.  If `None`, then get all orders listed in the 
            `beams` attribute of the `~grizli.grismconf.aXeConf`
            configuration object.
        
        psf_params : list
            Optional parameters for generating an `~grizli.utils.EffectivePSF`
            object for the spatial morphology.
            
        Returns
        -------
        output : bool or `numpy.array`
            If `in_place` is True, return status of True if everything goes
            OK. The computed spectral orders are stored in place in
            `self.model`.

            Returns False if the specified `id` is not found in the
            segmentation array independent of `in_place`.

            If `in_place` is False, return a full array including the model
            for the single object.
        """
        from .utils_c import disperse

        # debug
        # x=None; y=None; size=10; mag=-1; spectrum_1d=None; compute_size=True; store=False; in_place=False; add=True; get_beams=['A']; verbose=True
        
        if id in self.object_dispersers:
            object_in_model = True
            beams = self.object_dispersers[id]

            out = self.object_dispersers[id]

            # Handle pre 0.3.0-7 formats
            if len(out) == 3:
                old_cgs, old_spectrum_1d, beams = out
            else:
                old_cgs, old_spectrum_1d = out
                beams = None

        else:
            object_in_model = False
            beams = None

        if self.direct.data['REF'] is None:
            ext = 'SCI'
        else:
            ext = 'REF'


        # set up the beams to extract
        if get_beams is None:
            beam_names = self.conf.beams
        else:
            beam_names = get_beams

        # Did we initialize the PSF model this call?
        INIT_PSF_NOW = False

        # Do we need to compute the dispersed beams?
        if beams is None:
            # Use catalog
            xcat = ycat = None
            if self.catalog is not None:
                ix = self.catalog['id'] == id
                if ix.sum() == 0:
                    if verbose:
                        print('ID {0:d} not found in segmentation image'.format(id))
                    return False
                
                if hasattr(self.catalog['x_flt'][ix][0], 'unit'):
                    xcat = self.catalog['x_flt'][ix][0].value - 1
                    ycat = self.catalog['y_flt'][ix][0].value - 1
                else:
                    xcat = self.catalog['x_flt'][ix][0] - 1
                    ycat = self.catalog['y_flt'][ix][0] - 1

                # print '!!! X, Y: ', xcat, ycat, self.direct.origin, size

                # use x, y if defined
                if x is not None:
                    xcat = x
                if y is not None:
                    ycat = y

            if (compute_size) | (x is None) | (y is None) | (size is None):
                # Get the array indices of the segmentation region
                out = disperse.compute_segmentation_limits(self.seg, id,
                                         self.direct.data[ext],
                                         self.direct.sh)

                ymin, ymax, y, xmin, xmax, x, area, segm_flux = out
                if (area == 0) | ~np.isfinite(x) | ~np.isfinite(y):
                    if verbose:
                        print('ID {0:d} not found in segmentation image'.format(id))
                    return False

                # Object won't disperse spectrum onto the grism image
                if ((ymax < self.pad-5) |
                     (ymin > self.direct.sh[0]-self.pad+5) |
                     (ymin == 0) |
                     (ymax == self.direct.sh[0]) |
                     (xmin == 0) |
                     (xmax == self.direct.sh[1])):
                    return True

                if compute_size:
                    try:
                        size = int(np.ceil(np.max([x-xmin, xmax-x,
                                                   y-ymin, ymax-y])))
                    except ValueError:
                        return False

                    size += 4

                    # Enforce minimum size
                    # size = np.maximum(size, 16)
                    size = np.maximum(size, 26)
                    
                    # To do: enforce a larger minimum cutout size for grisms 
                    # that need it, e.g., UVIS/G280L
                    
                    # maximum size
                    if max_size is not None:
                        size = np.min([size, max_size])

                    # Avoid problems at the array edges
                    size = np.min([size, int(x)-2, int(y)-2])

                    if (size < 4):
                        return True

            # Thumbnails
            # print '!! X, Y: ', x, y, self.direct.origin, size

            if xcat is not None:
                xc, yc = int(np.round(xcat))+1, int(np.round(ycat))+1
                xcenter = -(xcat-(xc-1))
                ycenter = -(ycat-(yc-1))
            else:
                xc, yc = int(np.round(x))+1, int(np.round(y))+1
                xcenter = -(x-(xc-1))
                ycenter = -(y-(yc-1))

            origin = [yc-size + self.direct.origin[0],
                      xc-size + self.direct.origin[1]]

            thumb = self.direct.data[ext][yc-size:yc+size, xc-size:xc+size]
            seg_thumb = self.seg[yc-size:yc+size, xc-size:xc+size]

            # Test that the id is actually in the thumbnail
            test = disperse.compute_segmentation_limits(seg_thumb, id, thumb,
                                                        np.array(thumb.shape))
            if test[-2] == 0:
                if verbose:
                    print(f'ID {id} not found in segmentation image')
                return False

            # # Get precomputed dispersers
            # beams, old_spectrum_1d, old_cgs = None, None, False
            # if object_in_model:
            #     out = self.object_dispersers[id]
            #
            #     # Handle pre 0.3.0-7 formats
            #     if len(out) == 3:
            #         old_cgs, old_spectrum_1d, old_beams = out
            #     else:
            #         old_cgs, old_spectrum_1d = out
            #         old_beams = None
            #
            #     # Pull out just the requested beams
            #     if old_beams is not None:
            #         beams = OrderedDict()
            #         for b in beam_names:
            #             beams[b] = old_beams[b]
            #
            # if beams is None:

            # Compute spectral orders ("beams")
            beams = OrderedDict()

            for b in beam_names:
                # Only compute order if bright enough
                if mag > self.conf.conf['MMAG_EXTRACT_{0}'.format(b)]:
                    continue

                try:
                    beam = GrismDisperser(id=id,
                                          direct=thumb, 
                                          segmentation=seg_thumb, 
                                          xcenter=xcenter,
                                          ycenter=ycenter,
                                          origin=origin,
                                          pad=self.pad,
                                          grow=self.grism.grow,
                                          beam=b,
                                          conf=self.conf,
                                          fwcpos=self.grism.fwcpos,
                                          MW_EBV=self.grism.MW_EBV)
                except:
                    continue

                # Set PSF model if necessary
                if psf_params is not None:
                    store = True
                    INIT_PSF_NOW = True
                    #print('xxx Init PSF', b)
                    if self.direct.ref_filter is None:
                        psf_filter = self.direct.filter
                    else:
                        psf_filter = self.direct.ref_filter

                    beam.x_init_epsf(flat_sensitivity=False, 
                                     psf_params=psf_params, 
                                     psf_filter=psf_filter, yoff=0.)

                beams[b] = beam

        # Compute old model
        if object_in_model:
            for b in beams:
                beam = beams[b]
                if hasattr(beam, 'psf') & (not INIT_PSF_NOW):
                    store = True
                    #print('xxx OLD PSF')
                    beam.compute_model_psf(spectrum_1d=old_spectrum_1d,
                                       is_cgs=old_cgs)
                else:
                    beam.compute_model(spectrum_1d=old_spectrum_1d,
                                       is_cgs=old_cgs)

        if get_beams:
            out_beams = OrderedDict()
            for b in beam_names:
                out_beams[b] = beams[b]
            return out_beams

        if in_place:
            # Update the internal model attribute
            output = self.model

            if store:
                # Save the computed beams
                self.object_dispersers[id] = is_cgs, spectrum_1d, beams
            else:
                # Just save the model spectrum (or empty spectrum)
                self.object_dispersers[id] = is_cgs, spectrum_1d, None
        else:
            # Create a fresh array
            output = np.zeros_like(self.model)

        # if in_place:
        #     ### Update the internal model attribute
        #     output = self.model
        # else:
        #     ### Create a fresh array
        #     output = np.zeros_like(self.model)

        # Set PSF model if necessary
        if psf_params is not None:
            if self.direct.ref_filter is None:
                psf_filter = self.direct.filter
            else:
                psf_filter = self.direct.ref_filter

        # Loop through orders and add to the full model array, in-place or
        # a separate image
        for b in beams:
            beam = beams[b]
            # Subtract previously-added model
            if object_in_model & in_place:
                beam.add_to_full_image(-beam.model, output)

            # Update PSF params
            # if psf_params is not None:
            #     skip_init_psf = False
            #     if hasattr(beam, 'psf_params'):
            #         skip_init_psf |= np.product(np.isclose(beam.psf_params, psf_params)) > 0
            #
            #     if not skip_init_psf:
            #         beam.x_init_epsf(flat_sensitivity=False, psf_params=psf_params, psf_filter=psf_filter, yoff=0.06)

            # Compute model
            if hasattr(beam, 'psf'):
                beam.compute_model_psf(spectrum_1d=spectrum_1d, is_cgs=is_cgs)
            else:
                beam.compute_model(spectrum_1d=spectrum_1d, is_cgs=is_cgs)

            # Add in new model
            beam.add_to_full_image(beam.model, output)

        if in_place:
            return True
        else:
            return beams, output


    def compute_full_model(self, ids=None, mags=None, mag_limit=22, store=True, verbose=False, size=10, compute_size=True):
        """Compute flat-spectrum model for multiple objects.

        Parameters
        ----------
        ids : None, list, or `~numpy.array`
            id numbers to compute in the model.  If None then take all ids
            from unique values in `self.seg`.

        mags : None, float, or list / `~numpy.array`
            magnitudes corresponding to list if `ids`.  If None, then compute
            magnitudes based on the flux in segmentation regions and
            zeropoints determined from PHOTFLAM and PHOTPLAM.
        
        size, compute_size : int, bool
            Sizes of individual cutouts, see 
            `~grizli.model.GrismFLT.compute_model_orders`.
            
        Returns
        -------
        Updated model stored in `self.model` attribute.
        """
        try:
            from tqdm import tqdm
            has_tqdm = True
        except:
            has_tqdm = False
            print('(`pip install tqdm` for a better verbose iterator)')
            
        from .utils_c import disperse

        if ids is None:
            ids = np.unique(self.seg)[1:]

        # If `mags` array not specified, compute magnitudes within
        # segmentation regions.
        if mags is None:
            if verbose:
                print('Compute IDs/mags')

            mags = np.zeros(len(ids))
            for i, id in enumerate(ids):
                out = disperse.compute_segmentation_limits(self.seg, id,
                                self.direct.data[self.direct.thumb_extension],
                                     self.direct.sh)

                ymin, ymax, y, xmin, xmax, x, area, segm_flux = out
                mags[i] = self.direct.ABZP - 2.5*np.log10(segm_flux)

            ix = mags < mag_limit
            ids = ids[ix]
            mags = mags[ix]

        else:
            if np.isscalar(mags):
                mags = [mags for i in range(len(ids))]
            else:
                if len(ids) != len(mags):
                    raise ValueError('`ids` and `mags` lists different sizes')

        # Now compute the full model
        if verbose & has_tqdm:
            iterator = tqdm(zip(ids, mags))
        else:
            iterator = zip(ids, mags)
            
        for id_i, mag_i in iterator:
            self.compute_model_orders(id=id_i, compute_size=compute_size,
                                      mag=mag_i, size=size,
                                      in_place=True, store=store)


    def smooth_mask(self, gaussian_width=4, threshold=2.5):
        """Compute a mask where smoothed residuals greater than some value

        Perhaps useful for flagging contaminated pixels that aren't in the
        model, such as high orders dispersed from objects that fall off of the
        direct image, but this hasn't yet been extensively tested.

        Parameters
        ----------
        gaussian_width : float
            Width of the Gaussian filter used with 
            `~scipy.ndimage.gaussian_filter`.

        threshold : float
            Threshold, in sigma, above which to flag residuals.

        Returns
        -------
        Nothing, but pixels are masked in `self.grism.data['SCI']`.
        """
        import scipy.ndimage as nd

        mask = self.grism['SCI'] != 0
        resid = (self.grism['SCI'] - self.model)*mask
        sm = nd.gaussian_filter(np.abs(resid), gaussian_width)
        resid_mask = (np.abs(sm) > threshold*self.grism['ERR'])
        self.grism.data['SCI'][resid_mask] = 0

    def blot_catalog(self, input_catalog, columns=['id', 'ra', 'dec'],
                     sextractor=False, ds9=None):
        """Compute detector-frame coordinates of sky positions in a catalog.

        Parameters
        ----------
        input_catalog : `~astropy.table.Table`
            Full catalog with sky coordinates.  Can be SExtractor or other.

        columns : [str,str,str]
            List of columns that specify the object id, R.A. and Decl.  For
            catalogs created with SExtractor this might be
            ['NUMBER', 'X_WORLD', 'Y_WORLD'].

            Detector coordinates will be computed with
            `self.direct.wcs.all_world2pix` with `origin=1`.

        ds9 : `~grizli.ds9.DS9`, optional
            If provided, load circular regions at the derived detector
            coordinates.

        Returns
        -------
        catalog : `~astropy.table.Table`
            New catalog with columns 'x_flt' and 'y_flt' of the detector
            coordinates.  Also will copy the `columns` names to columns with
            names 'id','ra', and 'dec' if necessary, e.g., for SExtractor
            catalogs.

        """
        from astropy.table import Column

        if sextractor:
            columns = ['NUMBER', 'X_WORLD', 'Y_WORLD']

        # Detector coordinates.  N.B.: 1 indexed!
        xy = self.direct.wcs.all_world2pix(input_catalog[columns[1]],
                                           input_catalog[columns[2]], 1,
                                           tolerance=-4,
                                           quiet=True)

        # Objects with positions within the image
        sh = self.direct.sh
        keep = ((xy[0] > 0) & (xy[0] < sh[1]) &
                (xy[1] > (self.pad-5)) & (xy[1] < (sh[0]-self.pad+5)))

        catalog = input_catalog[keep]

        # Remove columns if they exist
        for col in ['x_flt', 'y_flt']:
            if col in catalog.colnames:
                catalog.remove_column(col)

        # Columns with detector coordinates
        catalog.add_column(Column(name='x_flt', data=xy[0][keep]))
        catalog.add_column(Column(name='y_flt', data=xy[1][keep]))

        # Copy standardized column names if necessary
        if ('id' not in catalog.colnames):
            catalog.add_column(Column(name='id', data=catalog[columns[0]]))

        if ('ra' not in catalog.colnames):
            catalog.add_column(Column(name='ra', data=catalog[columns[1]]))

        if ('dec' not in catalog.colnames):
            catalog.add_column(Column(name='dec', data=catalog[columns[2]]))

        # Show positions in ds9
        if ds9:
            for i in range(len(catalog)):
                x_flt, y_flt = catalog['x_flt'][i], catalog['y_flt'][i]
                reg = 'circle {0:f} {1:f} 5\n'.format(x_flt, y_flt)
                ds9.set('regions', reg)

        return catalog

    def photutils_detection(self, use_seg=False, data_ext='SCI',
                            detect_thresh=2., grow_seg=5, gauss_fwhm=2.,
                            verbose=True, save_detection=False, ZP=None):
        """Use photutils to detect objects and make segmentation map

        Parameters
        ----------
        detect_thresh : float
            Detection threshold, in sigma

        grow_seg : int
            Number of pixels to grow around the perimeter of detected objects
            witha  maximum filter

        gauss_fwhm : float
            FWHM of Gaussian convolution kernel that smoothes the detection
            image.

        verbose : bool
            Print logging information to the terminal

        save_detection : bool
            Save the detection images and catalogs

        ZP : float or None
            AB magnitude zeropoint of the science array.  If `None` then, try
            to compute based on PHOTFLAM and PHOTPLAM values and use zero if
            that fails.

        Returns
        ---------
        status : bool
            True if completed successfully.  False if `data_ext=='REF'` but
            no reference image found.

        Stores an astropy.table.Table object to `self.catalog` and a
        segmentation array to `self.seg`.

        """
        if ZP is None:
            if ((self.direct.filter in photflam_list.keys()) &
                 (self.direct.filter in photplam_list.keys())):
                # ABMAG_ZEROPOINT from
                # http://www.stsci.edu/hst/wfc3/phot_zp_lbn
                ZP = (-2.5*np.log10(photflam_list[self.direct.filter]) -
                       21.10 - 5*np.log10(photplam_list[self.direct.filter]) +
                       18.6921)
            else:
                ZP = 0.

        if use_seg:
            seg = self.seg
        else:
            seg = None

        if self.direct.data['ERR'].max() != 0.:
            err = self.direct.data['ERR']/self.direct.photflam
        else:
            err = None

        if (data_ext == 'REF'):
            if (self.direct.data['REF'] is not None):
                err = None
            else:
                print('No reference data found for `self.direct.data[\'REF\']`')
                return False

        go_detect = utils.detect_with_photutils
        cat, seg = go_detect(self.direct.data[data_ext]/self.direct.photflam,
                             err=err, dq=self.direct.data['DQ'], seg=seg,
                             detect_thresh=detect_thresh, npixels=8,
                             grow_seg=grow_seg, gauss_fwhm=gauss_fwhm,
                             gsize=3, wcs=self.direct.wcs,
                             save_detection=save_detection,
                             root=self.direct_file.split('.fits')[0],
                             background=None, gain=None, AB_zeropoint=ZP,
                             overwrite=True, verbose=verbose)

        self.catalog = cat
        self.catalog_file = '<photutils>'

        self.seg = seg

        return True

    def load_photutils_detection(self, seg_file=None, seg_cat=None,
                                 catalog_format='ascii.commented_header'):
        """
        Load segmentation image and catalog, either from photutils
        or SExtractor.

        If SExtractor, use `catalog_format='ascii.sextractor'`.

        """
        root = self.direct_file.split('.fits')[0]

        if seg_file is None:
            seg_file = root + '.detect_seg.fits'

        if not os.path.exists(seg_file):
            print('Segmentation image {0} not found'.format(seg_file))
            return False
        
        with pyfits.open(seg_file) as seg_im: 
            self.seg = seg_im[0].data.astype(np.float32)

        if seg_cat is None:
            seg_cat = root + '.detect.cat'

        if not os.path.exists(seg_cat):
            print('Segmentation catalog {0} not found'.format(seg_cat))
            return False

        self.catalog = Table.read(seg_cat, format=catalog_format)
        self.catalog_file = seg_cat

    def save_model(self, overwrite=True, verbose=True):
        """Save model properties to FITS file
        """
        try:
            import cPickle as pickle
        except:
            # Python 3
            import pickle

        root = self.grism_file.split('_flt.fits')[0].split('_rate.fits')[0]
        root = root.split('_elec.fits')[0]
        
        h = pyfits.Header()
        h['GFILE'] = (self.grism_file, 'Grism exposure name')
        h['GFILTER'] = (self.grism.filter, 'Grism spectral element')
        h['INSTRUME'] = (self.grism.instrument, 'Instrument of grism file')
        h['PAD'] = (self.pad, 'Image padding used')
        h['DFILE'] = (self.direct_file, 'Direct exposure name')
        h['DFILTER'] = (self.direct.filter, 'Grism spectral element')
        h['REF_FILE'] = (self.ref_file, 'Reference image')
        h['SEG_FILE'] = (self.seg_file, 'Segmentation image')
        h['CONFFILE'] = (self.conf_file, 'Configuration file')
        h['DISP_PA'] = (self.dispersion_PA, 'Dispersion position angle')

        h0 = pyfits.PrimaryHDU(header=h)
        model = pyfits.ImageHDU(data=self.model, header=self.grism.header,
                                name='MODEL')

        seg = pyfits.ImageHDU(data=self.seg, header=self.grism.header,
                              name='SEG')

        hdu = pyfits.HDUList([h0, model, seg])

        if 'REF' in self.direct.data:
            ref_header = self.grism.header.copy()
            ref_header['FILTER'] = self.direct.ref_filter
            ref_header['PARENT'] = self.ref_file
            ref_header['PHOTFLAM'] = self.direct.ref_photflam
            ref_header['PHOTPLAM'] = self.direct.ref_photplam

            ref = pyfits.ImageHDU(data=self.direct['REF'],
                                  header=ref_header, name='REFERENCE')

            hdu.append(ref)

        hdu.writeto('{0}_model.fits'.format(root), overwrite=overwrite,
                    output_verify='fix')

        fp = open('{0}_model.pkl'.format(root), 'wb')
        pickle.dump(self.object_dispersers, fp)
        fp.close()

        if verbose:
            print('Saved {0}_model.fits and {0}_model.pkl'.format(root))

    def save_full_pickle(self, verbose=True):
        """Save entire `GrismFLT` object to a pickle
        """
        try:
            import cPickle as pickle
        except:
            # Python 3
            import pickle

        root = self.grism_file.split('_flt.fits')[0].split('_cmb.fits')[0]
        root = root.split('_flc.fits')[0].split('_rate.fits')[0]
        root = root.split('_elec.fits')[0]
        
        if root == self.grism_file:
            # unexpected extension, so just insert before '.fits'
            root = self.grism_file.split('.fits')[0]
            
        hdu = pyfits.HDUList([pyfits.PrimaryHDU()])
        for key in self.direct.data.keys():
            hdu.append(pyfits.ImageHDU(data=self.direct.data[key],
                                       header=self.direct.header,
                                       name='D'+key))

        for key in self.grism.data.keys():
            hdu.append(pyfits.ImageHDU(data=self.grism.data[key],
                                       header=self.grism.header,
                                       name='G'+key))

        hdu.append(pyfits.ImageHDU(data=self.seg,
                                   header=self.grism.header,
                                   name='SEG'))

        hdu.append(pyfits.ImageHDU(data=self.model,
                                   header=self.grism.header,
                                   name='MODEL'))

        hdu.writeto('{0}.{1:02d}.GrismFLT.fits'.format(root, self.grism.sci_extn), overwrite=True, output_verify='fix')

        # zero out large data objects
        self.direct.data = self.grism.data = self.seg = self.model = None

        fp = open('{0}.{1:02d}.GrismFLT.pkl'.format(root, self.grism.sci_extn), 'wb')
        pickle.dump(self, fp)
        fp.close()

        self.save_wcs(overwrite=True, verbose=False)

    def save_wcs(self, overwrite=True, verbose=True):
        """TBD
        """
        if self.direct.parent_file == self.grism.parent_file:
            base_list = [self.grism]
        else:
            base_list = [self.direct, self.grism]

        for base in base_list:
            hwcs = base.wcs.to_fits(relax=True)
            hwcs[0].header['PAD'] = base.pad

            if 'CCDCHIP' in base.header:
                ext = {1: 2, 2: 1}[base.header['CCDCHIP']]
            else:
                ext = base.header['EXTVER']

            wcsfile = base.parent_file.replace('.fits', '.{0:02d}.wcs.fits'.format(ext))

            try:
                hwcs.writeto(wcsfile, overwrite=overwrite)
            except:
                hwcs.writeto(wcsfile, clobber=overwrite)

            if verbose:
                print(wcsfile)

    def load_from_fits(self, save_file):
        """Load saved data from a FITS file

        Parameters
        ----------
        save_file : str
            Filename of the saved output

        Returns
        -------
        True if completed successfully
        """
        fits = pyfits.open(save_file)
        self.seg = fits['SEG'].data*1
        self.model = fits['MODEL'].data*1
        self.direct.data = OrderedDict()
        self.grism.data = OrderedDict()

        for ext in range(1, len(fits)):
            key = fits[ext].header['EXTNAME'][1:]

            if fits[ext].header['EXTNAME'].startswith('D'):
                if fits[ext].data is None:
                    self.direct.data[key] = None
                else:
                    self.direct.data[key] = fits[ext].data*1
            elif fits[ext].header['EXTNAME'].startswith('G'):
                if fits[ext].data is None:
                    self.grism.data[key] = None
                else:
                    self.grism.data[key] = fits[ext].data*1
            else:
                pass
        
        fits.close()
        del(fits)

        return True

    def transform_NIRISS(self, verbose=True):
        """
        Rotate data & wcs so that spectra are increasing to +x
        """

        if self.grism.instrument not in ['NIRCAM', 'NIRISS']:
            return True

        if self.grism.instrument == 'NIRISS':
            if self.grism.filter == 'GR150C':
                rot = 2
            else:
                rot = -1

        elif self.grism.instrument in ['NIRCAM', 'NIRCAMA']:
            #  Module A
            if self.grism.pupil == 'GRISMC':
                rot = 1
            else:
                # Do nothing, A+GRISMR disperses to +x
                return True

        elif self.grism.instrument == 'NIRCAMB':
            if self.grism.pupil == 'GRISMC':
                rot = 1
            else:
                rot = 2

        if self.is_rotated:
            rot *= -1

        self.is_rotated = not self.is_rotated
        if verbose:
            print('Transform NIRISS: flip={0}'.format(self.is_rotated))

        # Compute new CRPIX coordinates
        center = np.array(self.grism.sh)/2.+0.5
        crpix = self.grism.wcs.wcs.crpix

        rad = np.deg2rad(-90*rot)
        mat = np.zeros((2, 2))
        mat[0, :] = np.array([np.cos(rad), -np.sin(rad)])
        mat[1, :] = np.array([np.sin(rad), np.cos(rad)])

        crpix_new = np.dot(mat, crpix-center)+center

        for obj in [self.grism, self.direct]:

            obj.header['CRPIX1'] = crpix_new[0]
            obj.header['CRPIX2'] = crpix_new[1]

            # Get rotated CD
            out_wcs = utils.transform_wcs(obj.wcs, translation=[0., 0.], rotation=rad, scale=1.)
            new_cd = out_wcs.wcs.cd

            for i in range(2):
                for j in range(2):
                    obj.header['CD{0}_{1}'.format(i+1, j+1)] = new_cd[i, j]

            # Update wcs
            obj.get_wcs()
            if obj.wcs.wcs.has_pc():
                obj.get_wcs()

            # Rotate data
            for k in obj.data.keys():
                if obj.data[k] is not None:
                    obj.data[k] = np.rot90(obj.data[k], rot)

        # Rotate segmentation image
        self.seg = np.rot90(self.seg, rot)
        self.model = np.rot90(self.model, rot)

        #print('xx Rotate images {0}'.format(rot))

        if self.catalog is not None:
            #print('xx Rotate catalog {0}'.format(rot))
            self.catalog = self.blot_catalog(self.catalog,
                          sextractor=('X_WORLD' in self.catalog.colnames))
    
    def apply_POM(self, warn_if_too_small=True, verbose=True):
        """
        Apply pickoff mask to segmentation map to control sources that are dispersed onto the detector
        """
        if not self.grism.instrument.startswith('NIRCAM'):
            print('POM only defined for NIRCam')
            return True
        
        pom_file = os.path.join(GRIZLI_PATH,
         f'CONF/GRISM_NIRCAM/V2/NIRCAM_LW_POM_Mod{self.grism.module}.fits')
        
        if not os.path.exists(pom_file):
            print(f'Couldn\'t find POM reference file {pom_file}')
            return False
        
        if verbose:
            print(f'NIRCam: apply POM geometry from {pom_file}')
            
        pom = pyfits.open(pom_file)[-1]
        pomh = pom.header
        
        if (self.pad < 790) & warn_if_too_small:
            print('Warning: `pad` should be > 790 for NIRCam to catch '
                  'all out-of-field sources within the POM coverage.')
                  
        # Slice geometry
        a_origin = np.array([-self.pad, -self.pad])
        a_shape = np.array(self.grism.sh)

        b_origin = np.array([-pomh['NOMYSTRT'], -pomh['NOMXSTRT']])
        b_shape = np.array(pom.data.shape)

        self_sl, pom_sl = utils.get_common_slices(a_origin, a_shape, 
                                                b_origin, b_shape)
        
        pom_data = self.seg*0
        pom_data[self_sl] += pom.data[pom_sl]
        self.pom_data = pom_data
        self.seg *= (pom_data > 0)
        return True
        
    def mask_mosaic_edges(self, sky_poly=None, verbose=True, force=False, err_scale=10, dq_mask=False, dq_value=1024, resid_sn=7):
        """
        Mask edges of exposures that might not have modeled spectra
        """
        import pyregion
        import scipy.ndimage as nd

        if (self.has_edge_mask) & (force is False):
            return True

        if sky_poly is None:
            return True

        xy_image = self.grism.wcs.all_world2pix(np.array(sky_poly.boundary.xy).T, 0)

        # Calculate edge for mask
        #xedge = 100
        x0 = 0
        y0 = (self.grism.sh[0]-2*self.pad)/2
        dx = np.arange(500)
        tr_y, tr_lam = self.conf.get_beam_trace(x0, y0, dx=dx, beam='A')
        tr_sens = np.interp(tr_lam, self.conf.sens['A']['WAVELENGTH'],
                                   self.conf.sens['A']['SENSITIVITY'],
                                   left=0, right=0)

        xedge = dx[tr_sens > tr_sens.max()*0.05].max()

        xy_image[:, 0] += xedge

        xy_str = 'image;polygon('+','.join(['{0:.1f}'.format(p) for p in xy_image.flatten()])+')'
        reg = pyregion.parse(xy_str)
        mask = reg.get_mask(shape=tuple(self.grism.sh))*1 == 0

        # Only mask large residuals
        if resid_sn > 0:
            resid_mask = (self.grism['SCI'] - self.model) > resid_sn*self.grism['ERR']
            resid_mask = nd.binary_dilation(resid_mask, iterations=3)
            mask &= resid_mask

        if dq_mask:
            self.grism.data['DQ'] |= dq_value*mask
            if verbose:
                print('# mask mosaic edges: {0} ({1}, {2} pix) DQ={3:.0f}'.format(self.grism.parent_file, self.grism.filter, xedge, dq_value))
        else:
            self.grism.data['ERR'][mask] *= err_scale
            if verbose:
                print('# mask mosaic edges: {0} ({1}, {2} pix) err_scale={3:.1f}'.format(self.grism.parent_file, self.grism.filter, xedge, err_scale))

        self.has_edge_mask = True

    def old_make_edge_mask(self, scale=3, force=False):
        """Make a mask for the edge of the grism FoV that isn't covered by the direct image

        Parameters
        ----------
        scale : float
            Scale factor to multiply to the mask before it's applied to the
            `self.grism.data['ERR']` array.

        force : bool
             Force apply the mask even if `self.has_edge_mask` is set
             indicating that the function has already been run.

        Returns
        -------
        Nothing, updates `self.grism.data['ERR']` in place.
        Sets `self.has_edge_mask = True`.

        """
        import scipy.ndimage as nd

        if (self.has_edge_mask) & (force is False):
            return True

        kern = (np.arange(self.conf.conf['BEAMA'][1]) > self.conf.conf['BEAMA'][0])*1.
        kern /= kern.sum()

        if self.direct['REF'] is not None:
            mask = self.direct['REF'] == 0
        else:
            mask = self.direct['SCI'] == 0

        full_mask = nd.convolve(mask*1., kern.reshape((1, -1)),
                                origin=(0, -kern.size//2+20))

        self.grism.data['ERR'] *= np.exp(full_mask*scale)

        self.has_edge_mask = True


class BeamCutout(object):
    def __init__(self, flt=None, beam=None, conf=None,
                 get_slice_header=True, fits_file=None, scale=1.,
                 contam_sn_mask=[10, 3], min_mask=0.01, min_sens=0.08,
                 mask_resid=True, isJWST=False):
        """Cutout spectral object from the full frame.

        Parameters
        ----------
        flt : `GrismFLT`
            Parent FLT frame.

        beam : `GrismDisperser`
            Object and spectral order to consider

        conf : `.grismconf.aXeConf`
            Pre-computed configuration file.  If not specified will regenerate
            based on header parameters, which might be necessary for
            multiprocessing parallelization and pickling.

        get_slice_header : bool
            TBD

        fits_file : None or str
            Optional FITS file containing the beam information, rather than
            reading directly from a `GrismFLT` object with the `flt` and
            `beam` paremters.  Load with `load_fits`.

        contam_sn_mask : TBD

        min_mask : float
            Minimum factor relative to the maximum pixel value of the flat
            f-lambda model where the 2D cutout data are considered good.

        min_sens : float
            Minimum sensitivity relative to the maximum for a given grism
            above which pixels are included in the fit.

        Attributes
        ----------
        grism, direct : `ImageData` (sliced)
            Cutouts of the grism and direct images.

        beam : `GrismDisperser`
            High-level tools for computing dispersed models of the object

        mask : array-like (bool)
            Basic mask where `grism` DQ > 0 | ERR == 0 | SCI == 0.

        fit_mask, DoF : array-like, int
            Additional mask, DoF is `fit_mask.sum()` representing the
            effective degrees of freedom for chi-squared.

        ivar : array-like
            Inverse variance array, taken from `grism` 1/ERR^2

        model, modelf : array-like
            2D and flattened versions of the object model array

        contam : array-like
            Contamination model

        scif : array_like
            Flattened version of `grism['SCI'] - contam`.

        flat_flam : array-like
            Flattened version of the flat-flambda object model

        poly_order : int
            Order of the polynomial model
        """
        self.background = 0.
        self.module = None
        
        if fits_file is not None:
            self.load_fits(fits_file, conf)
        else:
            self.init_from_input(flt, beam, conf, get_slice_header)

        self.beam.scale = scale
        
        self._parse_params = {'contam_sn_mask':contam_sn_mask, 
                              'min_mask':min_mask,
                              'min_sens':min_sens,
                              'mask_resid':mask_resid}
                               
        # self.contam_sn_mask = contam_sn_mask
        # self.min_mask = min_mask
        # self.min_sens = min_sens
        # self.mask_resid = mask_resid

        self._parse_from_data(isJWST=isJWST, **self._parse_params)

    def _parse_from_data(self, contam_sn_mask=[10, 3], min_mask=0.01,
                         seg_ids=None, min_sens=0.08, mask_resid=True, isJWST=False):
        """
        See parameter description for `~grizli.model.BeamCutout`.
        """
        # bad pixels or problems with uncertainties
        self.mask = ((self.grism.data['DQ'] > 0) | 
                    (self.grism.data['ERR'] == 0) |
                    (self.grism.data['SCI'] == 0))
        

        self.var = self.grism.data['ERR']**2
        self.var[self.mask] = 1.e30
        self.ivar = 1/self.var
        self.ivar[self.mask] = 0

        self.thumbs = {}

        #self.compute_model = self.beam.compute_model
        #self.model = self.beam.model
        self.modelf = self.beam.modelf  # .flatten()
        self.model = self.beam.modelf.reshape(self.beam.sh_beam)

        # Attributes
        self.size = self.modelf.size
        self.wave = self.beam.lam
        self.sh = self.beam.sh_beam

        # Initialize for fits
        if seg_ids is None:
            self.flat_flam = self.compute_model(in_place=False, is_cgs=True)
        else:
            for i, sid in enumerate(seg_ids):
                flat_i = self.compute_model(id=sid, in_place=False,
                                            is_cgs=True)
                if i == 0:
                    self.flat_flam = flat_i
                else:
                    self.flat_flam += flat_i

        # OK data where the 2D model has non-zero flux
        self.fit_mask = (~self.mask.flatten()) & (self.ivar.flatten() != 0)
        self.fit_mask &= (self.flat_flam > min_mask*self.flat_flam.max())
        #self.fit_mask &= (self.flat_flam > 3*self.contam.flatten())

        # Apply minimum sensitivity mask
        self.sens_mask = 1.
        if min_sens > 0:
            flux_min_sens = (self.beam.sensitivity <
                             min_sens*self.beam.sensitivity.max())*1.

            if flux_min_sens.sum() > 0:
                test_spec = [self.beam.lam, flux_min_sens]
                if seg_ids is None:
                    flat_sens = self.compute_model(in_place=False,
                                                   is_cgs=True,
                                  spectrum_1d=test_spec)
                else:
                    for i, sid in enumerate(seg_ids):
                        f_i = self.compute_model(id=sid, in_place=False,
                                           is_cgs=True, spectrum_1d=test_spec)
                        if i == 0:
                            flat_sens = f_i
                        else:
                            flat_sens += f_i

                # self.sens_mask = flat_sens == 0
                # Make mask along columns
                is_masked = (flat_sens.reshape(self.sh) > 0).sum(axis=0)
                self.sens_mask = (np.dot(np.ones((self.sh[0], 1)), is_masked[None, :]) == 0).flatten()
                self.fit_mask &= self.sens_mask

        # Flat versions of sci/ivar arrays
        self.scif = (self.grism.data['SCI'] - self.contam).flatten()
        self.ivarf = self.ivar.flatten()
        self.wavef = np.dot(np.ones((self.sh[0], 1)), self.wave[None, :]).flatten()

        # Mask large residuals where throughput is low
        if mask_resid:
            resid = np.abs(self.scif - self.flat_flam)*np.sqrt(self.ivarf)
            bad_resid = (self.flat_flam < 0.05*self.flat_flam.max())
            bad_resid &= (resid > 5)
            self.bad_resid = bad_resid
            self.fit_mask *= ~bad_resid
        else:
            self.bad_resid = np.zeros_like(self.fit_mask)

        # Mask very contaminated
        contam_mask = ((self.contam*np.sqrt(self.ivar) > contam_sn_mask[0]) &
                      (self.model*np.sqrt(self.ivar) < contam_sn_mask[1]))
        #self.fit_mask *= ~contam_mask.flatten()
        self.contam_mask = ~nd.maximum_filter(contam_mask, size=5).flatten()
        self.poly_order = None
        # self.init_poly_coeffs(poly_order=1)

    def init_from_input(self, flt, beam, conf=None, get_slice_header=True):
        """Initialize from data objects

        Parameters
        ----------
        flt : `GrismFLT`
            Parent FLT frame.

        beam : `GrismDisperser`
            Object and spectral order to consider

        conf : `.grismconf.aXeConf`
            Pre-computed configuration file.  If not specified will regenerate
            based on header parameters, which might be necessary for
            multiprocessing parallelization and pickling.

        get_slice_header : bool
            Get full header of the sliced data.  Costs some overhead so can
            be skipped if full header information isn't required.

        Returns
        -------
        Loads attributes to `self`.
        """
        self.id = beam.id
        if conf is None:
            conf = grismconf.load_grism_config(flt.conf_file)
        self.beam = GrismDisperser(id=beam.id, direct=beam.direct*1,
                           segmentation=beam.seg*1, origin=beam.origin,
                           pad=beam.pad, grow=beam.grow,
                           beam=beam.beam, conf=conf, xcenter=beam.xcenter,
                           ycenter=beam.ycenter, fwcpos=flt.grism.fwcpos,
                           MW_EBV=flt.grism.MW_EBV) #

        if hasattr(beam, 'psf_params'):
            self.beam.x_init_epsf(psf_params=beam.psf_params, psf_filter=beam.psf_filter, yoff=beam.psf_yoff)

        if beam.spectrum_1d is None:
            self.compute_model()  # spectrum_1d=beam.spectrum_1d)
        else:
            self.compute_model(spectrum_1d=beam.spectrum_1d,
                                    is_cgs=beam.is_cgs)

        slx_thumb = slice(self.beam.origin[1],
                          self.beam.origin[1]+self.beam.sh[1])

        sly_thumb = slice(self.beam.origin[0],
                          self.beam.origin[0]+self.beam.sh[0])

        self.direct = flt.direct.get_slice(slx_thumb, sly_thumb,
                                           get_slice_header=get_slice_header)
        self.grism = flt.grism.get_slice(self.beam.slx_parent,
                                         self.beam.sly_parent,
                                         get_slice_header=get_slice_header)

        self.contam = flt.model[self.beam.sly_parent, self.beam.slx_parent]*1
        if self.beam.id in flt.object_dispersers:
            self.contam -= self.beam.model

    def load_fits(self, file, conf=None, direct_extn=1, grism_extn=2):
        """Initialize from FITS file

        Parameters
        ----------
        file : str
            FITS file to read (as output from `write_fits`).

        Returns
        -------
        Loads attributes to `self`.
        """
        if isinstance(file, str):
            hdu = pyfits.open(file)
            file_is_open = True
        else:
            file_is_open = False
            hdu = file

        self.direct = ImageData(hdulist=hdu, sci_extn=direct_extn)
        self.grism = ImageData(hdulist=hdu, sci_extn=grism_extn)

        self.contam = hdu['CONTAM'].data*1
        try:
            self.modelf = hdu['MODEL'].data.flatten().astype(np.float32)*1
        except:
            self.modelf = self.grism['SCI'].flatten().astype(np.float32)*0.

        if ('REF', 1) in hdu:
            direct = hdu['REF', 1].data*1
        else:
            direct = hdu['SCI', 1].data*1

        h0 = hdu[0].header

        # if 'DFILTER' in self.grism.header:
        #     direct_filter = self.grism.header['DFILTER']
        # else:
        #     direct_filter = self.direct.filter
        # #
        if 'DFILTER' in self.grism.header:
            direct_filter = self.grism.header['DFILTER']
        elif self.grism.instrument in ['NIRCAM', 'NIRISS']:
            direct_filter = self.grism.pupil
        else:
            direct_filter = self.direct.filter

        if conf is None:
            
            conf_args = dict(instrume=self.grism.instrument, 
                             filter=direct_filter, 
                             grism=self.grism.filter,
                             module=self.grism.module,
                             chip=self.grism.ccdchip)
            
            self.conf_file = grismconf.get_config_filename(**conf_args)
            conf = grismconf.load_grism_config(self.conf_file)

        if 'GROW' in self.grism.header:
            grow = self.grism.header['GROW']
        else:
            grow = 1

        if 'MW_EBV' in h0:
            self.grism.MW_EBV = h0['MW_EBV']
        else:
            self.grism.MW_EBV = 0

        self.grism.fwcpos = h0['FWCPOS']
        if (self.grism.fwcpos == 0) | (self.grism.fwcpos == ''):
            self.grism.fwcpos = None

        if 'TYOFFSET' in h0:
            yoffset = h0['TYOFFSET']
        else:
            yoffset = 0.

        self.beam = GrismDisperser(id=h0['ID'], direct=direct,
                                   segmentation=hdu['SEG'].data*1,
                                   origin=self.direct.origin,
                                   pad=h0['PAD'],
                                   grow=grow, beam=h0['BEAM'],
                                   xcenter=h0['XCENTER'],
                                   ycenter=h0['YCENTER'],
                                   conf=conf, fwcpos=self.grism.fwcpos,
                                   MW_EBV=self.grism.MW_EBV,
                                   yoffset=yoffset)

        self.grism.parent_file = h0['GPARENT']
        self.direct.parent_file = h0['DPARENT']
        self.id = h0['ID']
        self.modelf = self.beam.modelf
        
        # Cleanup
        if file_is_open:
            hdu.close()
            
    @property
    def trace_table(self):
        """
        Table of trace parameters.  Trace is unit-indexed.
        """
        dtype = np.float32

        tab = utils.GTable()
        tab.meta['CONFFILE'] = os.path.basename(self.beam.conf.conf_file)

        tab['wavelength'] = np.cast[dtype](self.beam.lam*u.Angstrom)
        tab['trace'] = np.cast[dtype](self.beam.ytrace + self.beam.sh_beam[0]/2 - self.beam.ycenter)

        sens_units = u.erg/u.second/u.cm**2/u.Angstrom/(u.electron/u.second)
        tab['sensitivity'] = np.cast[dtype](self.beam.sensitivity*sens_units)

        return tab

    def write_fits(self, root='beam_', overwrite=True, strip=False, include_model=True, get_hdu=False, get_trace_table=True):
        """Write attributes and data to FITS file

        Parameters
        ----------
        root : str
            Output filename will be

               '{root}_{self.id}.{self.grism.filter}.{self.beam}.fits'

            with `self.id` zero-padded with 5 digits.

        overwrite : bool
            Overwrite existing file.

        strip : bool
            Strip out extensions that aren't totally necessary for
            regenerating the `ImageData` object.  That is, strip out the
            direct image `SCI`, `ERR`, and `DQ` extensions if `REF` is
            defined.  Also strip out `MODEL`.

        get_hdu : bool
            Return `~astropy.io.fits.HDUList` rather than writing a file.

        Returns
        -------
        hdu : `~astropy.io.fits.HDUList`
            If `get_hdu` is True

        outfile : str
            If `get_hdu` is False, return the output filename.

        """
        h0 = pyfits.Header()
        h0['ID'] = self.beam.id, 'Object ID'
        h0['PAD'] = self.beam.pad, 'Padding of input image'
        h0['BEAM'] = self.beam.beam, 'Grism order ("beam")'
        h0['XCENTER'] = (self.beam.xcenter,
                         'Offset of centroid wrt thumb center')
        h0['YCENTER'] = (self.beam.ycenter,
                         'Offset of centroid wrt thumb center')

        if hasattr(self.beam, 'yoffset'):
            h0['TYOFFSET'] = (self.beam.yoffset,
                         'Cross dispersion offset of the trace')

        h0['GPARENT'] = (self.grism.parent_file,
                         'Parent grism file')

        h0['DPARENT'] = (self.direct.parent_file,
                         'Parent direct file')

        h0['FWCPOS'] = (self.grism.fwcpos,
                         'Filter wheel position (NIRISS)')

        h0['MW_EBV'] = (self.grism.MW_EBV,
                         'Milky Way exctinction E(B-V)')


        hdu = pyfits.HDUList([pyfits.PrimaryHDU(header=h0)])
        hdu.extend(self.direct.get_HDUList(extver=1))
        hdu.append(pyfits.ImageHDU(data=np.cast[np.int32](self.beam.seg),
                                   header=hdu[-1].header, name='SEG'))

        # 2D grism spectra
        grism_hdu = self.grism.get_HDUList(extver=2)

        #######
        # 2D Spectroscopic WCS
        hdu2d, wcs2d = self.get_2d_wcs()

        # Get available 'WCSNAME'+key
        for key in 'ABCDEFGHIJKLMNOPQRSTUVWXYZ':
            if 'WCSNAME{0}'.format(key) not in self.grism.header:
                break
            else:
                wcsname = self.grism.header['WCSNAME{0}'.format(key)]
                if wcsname == 'BeamLinear2D':
                    break

        h2d = wcs2d.to_header(key=key)
        for ext in grism_hdu:
            for k in h2d:
                ext.header[k] = h2d[k], h2d.comments[k]
        ####

        hdu.extend(grism_hdu)
        hdu.append(pyfits.ImageHDU(data=self.contam, header=hdu[-1].header,
                                   name='CONTAM'))

        if include_model:
            hdu.append(pyfits.ImageHDU(data=np.cast[np.float32](self.model),
                                       header=hdu[-1].header, name='MODEL'))

        if get_trace_table:
            trace_hdu = pyfits.table_to_hdu(self.trace_table)
            trace_hdu.header['EXTNAME'] = 'TRACE'
            trace_hdu.header['EXTVER'] = 2
            hdu.append(trace_hdu)

        if strip:
            # Blotted reference is attached, don't need individual direct
            # arrays.
            if self.direct['REF'] is not None:
                for ext in [('SCI', 1), ('ERR', 1), ('DQ', 1)]:
                    if ext in hdu:
                        ix = hdu.index_of(ext)
                        p = hdu.pop(ix)

            # This can be regenerated
            # if strip & 2:
            #     ix = hdu.index_of('MODEL')
            #     p = hdu.pop(ix)

            # Put Primary keywords in first extension
            SKIP_KEYS = ['EXTEND', 'SIMPLE']
            for key in h0:
                if key not in SKIP_KEYS:
                    hdu[1].header[key] = (h0[key], h0.comments[key])
                    hdu['SCI', 2].header[key] = (h0[key], h0.comments[key])

        if get_hdu:
            return hdu

        outfile = '{0}_{1:05d}.{2}.{3}.fits'.format(root, self.beam.id,
                                         self.grism.filter.lower(),
                                         self.beam.beam)

        hdu.writeto(outfile, overwrite=overwrite)

        return outfile

    def compute_model(self, use_psf=True, **kwargs):
        """Link to `self.beam.compute_model`

        `self.beam` is a `GrismDisperser` object.
        """
        if use_psf & hasattr(self.beam, 'psf'):
            result = self.beam.compute_model_psf(**kwargs)
        else:
            result = self.beam.compute_model(**kwargs)

        reset_inplace = True
        if 'in_place' in kwargs:
            reset_inplace = kwargs['in_place']

        if reset_inplace:
            self.modelf = self.beam.modelf  # .flatten()
            self.model = self.beam.modelf.reshape(self.beam.sh_beam)

        return result

    def get_wavelength_wcs(self, wavelength=1.3e4):
        """Compute *celestial* WCS of the 2D spectrum array for a specified central wavelength

        This essentially recenters the celestial SIP WCS such that the
        desired wavelength was at the object position as observed in the
        direct image (which has associated geometric distortions etc).

        Parameters
        ----------
        wavelength : float
            Central wavelength to use for derived WCS.

        Returns
        -------
        header : `~astropy.io.fits.Header`
            FITS header

        wcs : `~astropy.wcs.WCS`
            Derived celestial WCS

        """
        wcs = self.grism.wcs.deepcopy()

        xarr = np.arange(self.beam.lam_beam.shape[0])

        # Trace properties at desired wavelength
        dx = np.interp(wavelength, self.beam.lam_beam, xarr)
        dy = np.interp(wavelength, self.beam.lam_beam, self.beam.ytrace_beam)

        dl = np.interp(wavelength, self.beam.lam_beam[1:],
                                   np.diff(self.beam.lam_beam))

        ysens = np.interp(wavelength, self.beam.lam_beam,
                          self.beam.sensitivity_beam)

        # Update CRPIX
        dc = 0  # python array center to WCS pixel center

        for wcs_ext in [wcs.sip, wcs.wcs]:
            if wcs_ext is None:
                continue
            else:
                cr = wcs_ext.crpix

            cr[0] += dx + self.beam.x0[1] + self.beam.dxfull[0] + dc
            cr[1] += dy + dc

        for wcs_ext in [wcs.cpdis1, wcs.cpdis2, wcs.det2im1, wcs.det2im2]:
            if wcs_ext is None:
                continue
            else:
                cr = wcs_ext.crval

            cr[0] += dx + self.beam.sh[0]/2 + self.beam.dxfull[0] + dc
            cr[1] += dy + dc

        # Make SIP CRPIX match CRPIX
        # if wcs.sip is not None:
        #     for i in [0,1]:
        #         wcs.sip.crpix[i] = wcs.wcs.crpix[i]

        for wcs_ext in [wcs.sip]:
            if wcs_ext is not None:
                for i in [0, 1]:
                    wcs_ext.crpix[i] = wcs.wcs.crpix[i]

        # WCS header
        header = wcs.to_header(relax=True)
        for key in header:
            if key.startswith('PC'):
                header.rename_keyword(key, key.replace('PC', 'CD'))

        header['LONPOLE'] = 180.
        header['RADESYS'] = 'ICRS'
        header['LTV1'] = (0.0, 'offset in X to subsection start')
        header['LTV2'] = (0.0, 'offset in Y to subsection start')
        header['LTM1_1'] = (1.0, 'reciprocal of sampling rate in X')
        header['LTM2_2'] = (1.0, 'reciprocal of sampling rate in X')
        header['INVSENS'] = (ysens, 'inverse sensitivity, 10**-17 erg/s/cm2')
        header['DLDP'] = (dl, 'delta wavelength per pixel')

        return header, wcs

    def get_2d_wcs(self, data=None, key=None):
        """Get simplified WCS of the 2D spectrum

        Parameters
        ----------
        data : array-like
            Put this data in the output HDU rather than empty zeros

        key : None
            Key for WCS extension, passed to `~astropy.wcs.WCS.to_header`.

        Returns
        -------
        hdu : `~astropy.io.fits.ImageHDU`
            Image HDU with header and data properties.

        wcs : `~astropy.wcs.WCS`
            WCS appropriate for the 2D spectrum with spatial (y) and spectral
            (x) axes.

            .. note::
                Assumes linear dispersion and trace functions!

        """
        h = pyfits.Header()

        h['WCSNAME'] = 'BeamLinear2D'

        h['CRPIX1'] = self.beam.sh_beam[0]/2 - self.beam.xcenter
        h['CRPIX2'] = self.beam.sh_beam[0]/2 - self.beam.ycenter

        # Wavelength, A
        h['CNAME1'] = 'Wave-Angstrom'
        h['CTYPE1'] = 'WAVE'
        #h['CUNIT1'] = 'Angstrom'
        h['CRVAL1'] = self.beam.lam_beam[0]
        h['CD1_1'] = self.beam.lam_beam[1] - self.beam.lam_beam[0]
        h['CD1_2'] = 0.

        # Linear trace
        h['CNAME2'] = 'Trace'
        h['CTYPE2'] = 'LINEAR'
        h['CRVAL2'] = -1*self.beam.ytrace_beam[0]
        h['CD2_2'] = 1.
        h['CD2_1'] = -(self.beam.ytrace_beam[1] - self.beam.ytrace_beam[0])

        if data is None:
            data = np.zeros(self.beam.sh_beam, dtype=np.float32)

        hdu = pyfits.ImageHDU(data=data, header=h)
        wcs = pywcs.WCS(hdu.header)

        #wcs.pscale = np.sqrt(wcs.wcs.cd[0,0]**2 + wcs.wcs.cd[1,0]**2)*3600.
        wcs.pscale = utils.get_wcs_pscale(wcs)

        return hdu, wcs

    def full_2d_wcs(self, data=None):
        """Get trace WCS of the 2D spectrum

        Parameters
        ----------
        data : array-like
            Put this data in the output HDU rather than empty zeros

        Returns
        -------
        hdu : `~astropy.io.fits.ImageHDU`
            Image HDU with header and data properties.

        wcs : `~astropy.wcs.WCS`
            WCS appropriate for the 2D spectrum with spatial (y) and spectral
            (x) axes.

            .. note::
                Assumes linear dispersion and trace functions!

        """
        h = pyfits.Header()
        h['CRPIX1'] = self.beam.sh_beam[0]/2 - self.beam.xcenter
        h['CRPIX2'] = self.beam.sh_beam[0]/2 - self.beam.ycenter
        h['CRVAL1'] = self.beam.lam_beam[0]/1.e4
        h['CD1_1'] = (self.beam.lam_beam[1] - self.beam.lam_beam[0])/1.e4
        h['CD1_2'] = 0.

        h['CRVAL2'] = -1*self.beam.ytrace_beam[0]
        h['CD2_2'] = 1.
        h['CD2_1'] = -(self.beam.ytrace_beam[1] - self.beam.ytrace_beam[0])

        h['CTYPE1'] = 'RA---TAN-SIP'
        h['CUNIT1'] = 'mas'
        h['CTYPE2'] = 'DEC--TAN-SIP'
        h['CUNIT2'] = 'mas'

        #wcs_header = grizli.utils.to_header(self.grism.wcs)

        x = np.arange(len(self.beam.lam_beam))
        c = np.polyfit(x, self.beam.lam_beam/1.e4, 2)
        #c = np.polyfit((self.beam.lam_beam-self.beam.lam_beam[0])/1.e4, x/h['CD1_1'], 2)

        ct = np.polyfit(x, self.beam.ytrace_beam, 2)

        h['A_ORDER'] = 2
        h['B_ORDER'] = 2

        h['A_0_2'] = 0.
        h['A_1_2'] = 0.
        h['A_2_2'] = 0.
        h['A_2_1'] = 0.
        h['A_2_0'] = c[0]  # /c[1]
        h['CD1_1'] = c[1]

        h['B_0_2'] = 0.
        h['B_1_2'] = 0.
        h['B_2_2'] = 0.
        h['B_2_1'] = 0.
        if ct[1] != 0:
            h['B_2_0'] = ct[0]  # /ct[1]
        else:
            h['B_2_0'] = 0

        #h['B_2_0'] = 0

        if data is None:
            data = np.zeros(self.beam.sh_beam, dtype=np.float32)

        hdu = pyfits.ImageHDU(data=data, header=h)
        wcs = pywcs.WCS(hdu.header)

        # xf = x + h['CRPIX1']-1
        # coo = np.array([xf, xf*0])
        # tr = wcs.all_pix2world(coo.T, 0)

        #wcs.pscale = np.sqrt(wcs.wcs.cd[0,0]**2 + wcs.wcs.cd[1,0]**2)*3600.
        wcs.pscale = utils.get_wcs_pscale(wcs)

        return hdu, wcs

    def get_sky_coords(self):
        """Get WCS coordinates of the center of the direct image

        Returns
        -------
        ra, dec : float
            Center coordinates of the beam thumbnail in decimal degrees
        """
        pix_center = np.array([self.beam.sh][::-1])/2.
        pix_center -= np.array([self.beam.xcenter, self.beam.ycenter])
        if self.direct.wcs.sip is not None:
            for i in range(2):
                self.direct.wcs.sip.crpix[i] = self.direct.wcs.wcs.crpix[i]

        ra, dec = self.direct.wcs.all_pix2world(pix_center, 1)[0]
        return ra, dec

    def get_dispersion_PA(self, decimals=0):
        """Compute exact PA of the dispersion axis, including tilt of the
        trace and the FLT WCS

        Parameters
        ----------
        decimals : int or None
            Number of decimal places to round to, passed to `~numpy.round`.
            If None, then don't round.

        Returns
        -------
        dispersion_PA : float
            PA (angle East of North) of the dispersion axis.
        """
        from astropy.coordinates import Angle
        import astropy.units as u

        # extra tilt of the 1st order grism spectra
        x0 = self.beam.conf.conf['BEAMA']
        dy_trace, lam_trace = self.beam.conf.get_beam_trace(x=507, y=507,
                                                         dx=x0, beam='A')

        extra = np.arctan2(dy_trace[1]-dy_trace[0], x0[1]-x0[0])/np.pi*180

        # Distorted WCS
        crpix = self.direct.wcs.wcs.crpix
        xref = [crpix[0], crpix[0]+1]
        yref = [crpix[1], crpix[1]]
        r, d = self.direct.wcs.all_pix2world(xref, yref, 1)
        pa = Angle((extra +
                    np.arctan2(np.diff(r)*np.cos(d[0]/180*np.pi),
                               np.diff(d))[0]/np.pi*180)*u.deg)

        dispersion_PA = pa.wrap_at(360*u.deg).value
        if decimals is not None:
            dispersion_PA = np.round(dispersion_PA, decimals=decimals)

        return float(dispersion_PA)

    def init_epsf(self, center=None, tol=1.e-3, yoff=0., skip=1., flat_sensitivity=False, psf_params=None, N=4, get_extended=False, only_centering=True):
        """Initialize ePSF fitting for point sources
        TBD
        """
        import scipy.sparse

        EPSF = utils.EffectivePSF()
        ivar = 1/self.direct['ERR']**2
        ivar[~np.isfinite(ivar)] = 0
        ivar[self.direct['DQ'] > 0] = 0

        ivar[self.beam.seg != self.id] = 0

        if ivar.max() == 0:
            ivar = ivar+1.

        origin = np.array(self.direct.origin) - np.array(self.direct.pad)
        if psf_params is None:
            self.beam.psf_ivar = ivar*1
            self.beam.psf_sci = self.direct['SCI']*1
            self.psf_params = EPSF.fit_ePSF(self.direct['SCI'],
                                                  ivar=ivar,
                                                  center=center, tol=tol,
                                                  N=N, origin=origin,
                                                  filter=self.direct.filter,
                                                  get_extended=get_extended,
                                                only_centering=only_centering)
        else:
            self.beam.psf_ivar = ivar*1
            self.beam.psf_sci = self.direct['SCI']*1
            self.psf_params = psf_params

        self.beam.x_init_epsf(flat_sensitivity=False, psf_params=self.psf_params, psf_filter=self.direct.filter, yoff=yoff, skip=skip, get_extended=get_extended)

        self._parse_from_data(**self._parse_params)

        return None

        # self.psf = EPSF.get_ePSF(self.psf_params, origin=origin, shape=self.beam.sh, filter=self.direct.filter)
        #
        # self.psf_resid = self.direct['SCI'] - self.psf
        #
        # y0, x0 = np.array(self.beam.sh)/2.-1
        #
        # # Center in detector coords
        # xd = self.psf_params[1] + self.direct.origin[1] - self.direct.pad + x0
        # yd = self.psf_params[2] + self.direct.origin[0] - self.direct.pad + y0
        #
        # # Get wavelength array
        # psf_xy_lam = []
        # for i, filter in enumerate(['F105W', 'F125W', 'F160W']):
        #     psf_xy_lam.append(EPSF.get_at_position(x=xd, y=yd, filter=filter))
        #
        # filt_ix = np.arange(3)
        # filt_lam = np.array([1.0551, 1.2486, 1.5369])*1.e4
        #
        # yp_beam, xp_beam = np.indices(self.beam.sh_beam)
        # #skip = 1
        # xarr = np.arange(0,self.beam.lam_beam.shape[0], skip)
        # xarr = xarr[xarr <= self.beam.lam_beam.shape[0]-1]
        # xbeam = np.arange(self.beam.lam_beam.shape[0])*1.
        #
        # #yoff = 0 #-0.15
        # psf_model = self.model*0.
        # A_psf = []
        # lam_psf = []
        #
        # lam_offset = self.beam.sh[1]/2 - self.psf_params[1] - 1
        # self.lam_offset = lam_offset
        #
        # for xi in xarr:
        #     yi = np.interp(xi, xbeam, self.beam.ytrace_beam)
        #     li = np.interp(xi, xbeam, self.beam.lam_beam)
        #     dx = xp_beam-self.psf_params[1]-xi-x0
        #     dy = yp_beam-self.psf_params[2]-yi+yoff-y0
        #
        #     # wavelength-dependent
        #     ii = np.interp(li, filt_lam, filt_ix, left=-1, right=10)
        #     if ii == -1:
        #         psf_xy_i = psf_xy_lam[0]*1
        #     elif ii == 10:
        #         psf_xy_i = psf_xy_lam[2]*1
        #     else:
        #         ni = int(ii)
        #         f = 1-(li-filt_lam[ni])/(filt_lam[ni+1]-filt_lam[ni])
        #         psf_xy_i = f*psf_xy_lam[ni] + (1-f)*psf_xy_lam[ni+1]
        #
        #     psf = EPSF.eval_ePSF(psf_xy_i, dx, dy)*self.psf_params[0]
        #
        #     A_psf.append(psf.flatten())
        #     lam_psf.append(li)
        #
        # # Sensitivity
        # self.lam_psf = np.array(lam_psf)
        # if flat_sensitivity:
        #     s_i_scale = np.abs(np.gradient(self.lam_psf))*self.direct.photflam
        # else:
        #     sens = self.beam.conf.sens[self.beam.beam]
        #     so = np.argsort(self.lam_psf)
        #     s_i = interp.interp_conserve_c(self.lam_psf[so], sens['WAVELENGTH'], sens['SENSITIVITY'])*np.gradient(self.lam_psf[so])*self.direct.photflam
        #     s_i_scale = s_i*0.
        #     s_i_scale[so] = s_i
        #
        # self.A_psf = scipy.sparse.csr_matrix(np.array(A_psf).T*s_i_scale)

    # def xcompute_model_psf(self, id=None, spectrum_1d=None, in_place=True, is_cgs=True):
    #     if spectrum_1d is None:
    #         model = np.array(self.A_psf.sum(axis=1))
    #         model = model.reshape(self.beam.sh_beam)
    #     else:
    #         dx = np.diff(self.lam_psf)[0]
    #         if dx < 0:
    #             coeffs = interp.interp_conserve_c(self.lam_psf[::-1],
    #                                               spectrum_1d[0],
    #                                               spectrum_1d[1])[::-1]
    #         else:
    #             coeffs = interp.interp_conserve_c(self.lam_psf,
    #                                               spectrum_1d[0],
    #                                               spectrum_1d[1])
    #
    #
    #         model = self.A_psf.dot(coeffs).reshape(self.beam.sh_beam)
    #
    #     if in_place:
    #         self.model = model
    #         self.beam.model = self.model
    #         return True
    #     else:
    #         return model.flatten()

    # Below here will be cut out after verifying that the demos
    # can be run with the new fitting tools
    def init_poly_coeffs(self, poly_order=1, fit_background=True):
        """Initialize arrays for polynomial fits to the spectrum

        Provides capabilities of fitting n-order polynomials to observed
        spectra rather than galaxy/stellar templates.

        Parameters
        ----------
        poly_order : int
            Order of the polynomial

        fit_background : bool
            Compute additional arrays for allowing the background to be fit
            along with the polynomial coefficients.

        Returns
        -------
        Polynomial parameters stored in attributes `y_poly`, `n_poly`, ...

        """
        # Already done?
        if poly_order == self.poly_order:
            return None

        self.poly_order = poly_order

        # Model: (a_0 x**0 + ... a_i x**i)*continuum + line
        yp, xp = np.indices(self.beam.sh_beam)
        NX = self.beam.sh_beam[1]
        self.xpf = (xp.flatten() - NX/2.)
        self.xpf /= (NX/2.)

        # Polynomial continuum arrays
        if fit_background:
            self.n_bg = 1
            self.A_poly = [self.flat_flam*0+1]
            self.A_poly.extend([self.xpf**order*self.flat_flam
                                for order in range(poly_order+1)])
        else:
            self.n_bg = 0
            self.A_poly = [self.xpf**order*self.flat_flam
                                for order in range(poly_order+1)]

        # Array for generating polynomial "template"
        x = (np.arange(NX) - NX/2.) / (NX/2.)
        self.y_poly = np.array([x**order for order in range(poly_order+1)])
        self.n_poly = self.y_poly.shape[0]
        self.n_simp = self.n_poly + self.n_bg

        self.DoF = self.fit_mask.sum()

    # def load_templates(self, fwhm=400, line_complexes=True):
    #     """TBD
    #
    #     ***
    #         These below will probably be cut since they're all now implemented
    #         in more detail in multifit.py.  Need to update demos before
    #         taking them out completely.
    #     ***
    #
    #     """
    #     # templates = ['templates/EAZY_v1.0_lines/eazy_v1.0_sed1_nolines.dat',
    #     # 'templates/EAZY_v1.0_lines/eazy_v1.0_sed2_nolines.dat',
    #     # 'templates/EAZY_v1.0_lines/eazy_v1.0_sed3_nolines.dat',
    #     # 'templates/EAZY_v1.0_lines/eazy_v1.0_sed4_nolines.dat',
    #     # 'templates/EAZY_v1.0_lines/eazy_v1.0_sed5_nolines.dat',
    #     # 'templates/EAZY_v1.0_lines/eazy_v1.0_sed6_nolines.dat',
    #     # 'templates/cvd12_t11_solar_Chabrier.extend.dat',
    #     # 'templates/dobos11/bc03_pr_ch_z02_ltau07.0_age09.2_av2.5.dat']
    #
    #     templates = ['templates/EAZY_v1.0_lines/eazy_v1.0_sed3_nolines.dat',
    #                  'templates/cvd12_t11_solar_Chabrier.extend.dat']
    #
    #     temp_list = OrderedDict()
    #     for temp in templates:
    #         data = np.loadtxt(GRIZLI_PATH + '/' + temp, unpack=True)
    #         scl = np.interp(5500., data[0], data[1])
    #         name = os.path.basename(temp)
    #         temp_list[name] = utils.SpectrumTemplate(wave=data[0],
    #                                                          flux=data[1]/scl)
    #         #plt.plot(temp_list[-1].wave, temp_list[-1].flux, label=temp, alpha=0.5)
    #
    #     line_wavelengths = {} ; line_ratios = {}
    #     line_wavelengths['Ha'] = [6564.61]; line_ratios['Ha'] = [1.]
    #     line_wavelengths['Hb'] = [4862.68]; line_ratios['Hb'] = [1.]
    #     line_wavelengths['Hg'] = [4341.68]; line_ratios['Hg'] = [1.]
    #     line_wavelengths['Hd'] = [4102.892]; line_ratios['Hd'] = [1.]
    #     line_wavelengths['OIIIx'] = [4364.436]; line_ratios['OIIIx'] = [1.]
    #     line_wavelengths['OIII'] = [5008.240, 4960.295]; line_ratios['OIII'] = [2.98, 1]
    #     line_wavelengths['OIII+Hb'] = [5008.240, 4960.295, 4862.68]; line_ratios['OIII+Hb'] = [2.98, 1, 3.98/8.]
    #
    #     line_wavelengths['OIII+Hb+Ha'] = [5008.240, 4960.295, 4862.68, 6564.61]; line_ratios['OIII+Hb+Ha'] = [2.98, 1, 3.98/10., 3.98/10.*2.86]
    #
    #     line_wavelengths['OIII+Hb+Ha+SII'] = [5008.240, 4960.295, 4862.68, 6564.61, 6718.29, 6732.67]
    #     line_ratios['OIII+Hb+Ha+SII'] = [2.98, 1, 3.98/10., 3.98/10.*2.86*4, 3.98/10.*2.86/10.*4, 3.98/10.*2.86/10.*4]
    #
    #     line_wavelengths['OII'] = [3729.875]; line_ratios['OII'] = [1]
    #     line_wavelengths['OI'] = [6302.046]; line_ratios['OI'] = [1]
    #
    #     line_wavelengths['Ha+SII'] = [6564.61, 6718.29, 6732.67]; line_ratios['Ha+SII'] = [1., 1./10, 1./10]
    #     line_wavelengths['SII'] = [6718.29, 6732.67]; line_ratios['SII'] = [1., 1.]
    #
    #     if line_complexes:
    #         #line_list = ['Ha+SII', 'OIII+Hb+Ha', 'OII']
    #         line_list = ['Ha+SII', 'OIII+Hb', 'OII']
    #     else:
    #         line_list = ['Ha', 'SII', 'OIII', 'Hb', 'OII']
    #         #line_list = ['Ha', 'SII']
    #
    #     for line in line_list:
    #         scl = line_ratios[line]/np.sum(line_ratios[line])
    #         for i in range(len(scl)):
    #             line_i = utils.SpectrumTemplate(wave=line_wavelengths[line][i],
    #                                       flux=None, fwhm=fwhm, velocity=True)
    #
    #             if i == 0:
    #                 line_temp = line_i*scl[i]
    #             else:
    #                 line_temp = line_temp + line_i*scl[i]
    #
    #         temp_list['line {0}'.format(line)] = line_temp
    #
    #     return temp_list
    #
    # def fit_at_z(self, z=0., templates={}, fitter='lstsq', poly_order=3):
    #     """TBD
    #     """
    #     import copy
    #
    #     import sklearn.linear_model
    #     import numpy.linalg
    #
    #     self.init_poly_coeffs(poly_order=poly_order)
    #
    #     NTEMP = len(self.A_poly)
    #     A_list = copy.copy(self.A_poly)
    #     ok_temp = np.ones(NTEMP+len(templates), dtype=bool)
    #
    #     for i, key in enumerate(templates.keys()):
    #         NTEMP += 1
    #         temp = templates[key].zscale(z, 1.)
    #         spectrum_1d = [temp.wave, temp.flux]
    #
    #         if ((temp.wave[0] > self.beam.lam_beam[-1]) |
    #             (temp.wave[-1] < self.beam.lam_beam[0])):
    #
    #             A_list.append(self.flat_flam*1)
    #             ok_temp[NTEMP-1] = False
    #             #print 'skip TEMP: %d, %s' %(i, key)
    #             continue
    #         else:
    #             pass
    #             #print 'TEMP: %d' %(i)
    #
    #         temp_model = self.compute_model(spectrum_1d=spectrum_1d,
    #                                         in_place=False)
    #
    #         ### Test that model spectrum has non-zero pixel values
    #         #print 'TEMP: %d, %.3f' %(i, temp_model[self.fit_mask].max()/temp_model.max())
    #         if temp_model[self.fit_mask].max()/temp_model.max() < 0.2:
    #             #print 'skipx TEMP: %d, %s' %(i, key)
    #             ok_temp[NTEMP-1] = False
    #
    #         A_list.append(temp_model)
    #
    #     A = np.vstack(A_list).T
    #     out_coeffs = np.zeros(NTEMP)
    #
    #     ### LSTSQ coefficients
    #     if fitter == 'lstsq':
    #         out = numpy.linalg.lstsq(A[self.fit_mask, :][:, ok_temp],
    #                                  self.scif[self.fit_mask])
    #         lstsq_coeff, residuals, rank, s = out
    #         coeffs = lstsq_coeff
    #     else:
    #         clf = sklearn.linear_model.LinearRegression()
    #         status = clf.fit(A[self.fit_mask, :][:, ok_temp],
    #                          self.scif[self.fit_mask])
    #         coeffs = clf.coef_
    #
    #     out_coeffs[ok_temp] = coeffs
    #     model = np.dot(A, out_coeffs)
    #     model_2d = model.reshape(self.beam.sh_beam)
    #
    #     chi2 = np.sum(((self.scif - model)**2*self.ivarf)[self.fit_mask])
    #
    #     return A, out_coeffs, chi2, model_2d
    #
    # def fit_redshift(self, prior=None, poly_order=1, fwhm=500,
    #                  make_figure=True, zr=None, dz=None, verbose=True):
    #     """TBD
    #     """
    #     # if False:
    #     #     reload(grizlidev.utils); utils = grizlidev.utils
    #     #     reload(grizlidev.utils_c); reload(grizlidev.model);
    #     #     reload(grizlidev.grismconf); reload(grizlidev.utils); reload(grizlidev.multifit); reload(grizlidev); reload(grizli)
    #     #
    #     #     beams = []
    #     #     if id in flt.object_dispersers:
    #     #         b = flt.object_dispersers[id]['A']
    #     #         beam = grizli.model.BeamCutout(flt, b, conf=flt.conf)
    #     #         #print beam.grism.pad, beam.beam.grow
    #     #         beams.append(beam)
    #     #     else:
    #     #         print flt.grism.parent_file, 'ID %d not found' %(id)
    #     #
    #     #     #plt.imshow(beam.beam.direct*(beam.beam.seg == id), interpolation='Nearest', origin='lower', cmap='viridis_r')
    #     #     self = beam
    #     #
    #     #     #poly_order = 3
    #
    #     if self.grism.filter == 'G102':
    #         if zr is None:
    #             zr = [0.78e4/6563.-1, 1.2e4/5007.-1]
    #         if dz is None:
    #             dz = [0.001, 0.0005]
    #
    #     if self.grism.filter == 'G141':
    #         if zr is None:
    #             zr = [1.1e4/6563.-1, 1.65e4/5007.-1]
    #         if dz is None:
    #             dz = [0.003, 0.0005]
    #
    #     zgrid = utils.log_zgrid(zr, dz=dz[0])
    #     NZ = len(zgrid)
    #
    #     templates = self.load_templates(fwhm=fwhm)
    #     NTEMP = len(templates)
    #
    #     out = self.fit_at_z(z=0., templates=templates, fitter='lstsq',
    #                         poly_order=poly_order)
    #
    #     A, coeffs, chi2, model_2d = out
    #
    #     chi2 = np.zeros(NZ)
    #     coeffs = np.zeros((NZ, coeffs.shape[0]))
    #
    #     for i in range(NZ):
    #         out = self.fit_at_z(z=zgrid[i], templates=templates,
    #                             fitter='lstsq', poly_order=poly_order)
    #
    #         A, coeffs[i,:], chi2[i], model_2d = out
    #         if verbose:
    #             print(utils.NO_NEWLINE + '{0:.4f} {1:9.1f}'.format(zgrid[i], chi2[i]))
    #
    #     # peaks
    #     import peakutils
    #     chi2nu = (chi2.min()-chi2)/self.DoF
    #     indexes = peakutils.indexes((chi2nu+0.01)*(chi2nu > -0.004), thres=0.003, min_dist=20)
    #     num_peaks = len(indexes)
    #     # plt.plot(zgrid, (chi2-chi2.min())/ self.DoF)
    #     # plt.scatter(zgrid[indexes], (chi2-chi2.min())[indexes]/ self.DoF, color='r')
    #
    #
    #     ### zoom
    #     if ((chi2.max()-chi2.min())/self.DoF > 0.01) & (num_peaks < 5):
    #         threshold = 0.01
    #     else:
    #         threshold = 0.001
    #
    #     zgrid_zoom = utils.zoom_zgrid(zgrid, chi2/self.DoF, threshold=threshold, factor=10)
    #     NZOOM = len(zgrid_zoom)
    #
    #     chi2_zoom = np.zeros(NZOOM)
    #     coeffs_zoom = np.zeros((NZOOM, coeffs.shape[1]))
    #
    #     for i in range(NZOOM):
    #         out = self.fit_at_z(z=zgrid_zoom[i], templates=templates,
    #                             fitter='lstsq', poly_order=poly_order)
    #
    #         A, coeffs_zoom[i,:], chi2_zoom[i], model_2d = out
    #         if verbose:
    #             print(utils.NO_NEWLINE + '- {0:.4f} {1:9.1f}'.format(zgrid_zoom[i], chi2_zoom[i]))
    #
    #     zgrid = np.append(zgrid, zgrid_zoom)
    #     chi2 = np.append(chi2, chi2_zoom)
    #     coeffs = np.append(coeffs, coeffs_zoom, axis=0)
    #
    #     so = np.argsort(zgrid)
    #     zgrid = zgrid[so]
    #     chi2 = chi2[so]
    #     coeffs=coeffs[so,:]
    #
    #     ### Best redshift
    #     templates = self.load_templates(line_complexes=False, fwhm=fwhm)
    #     zbest = zgrid[np.argmin(chi2)]
    #     out = self.fit_at_z(z=zbest, templates=templates,
    #                         fitter='lstsq', poly_order=poly_order)
    #
    #     A, coeffs_full, chi2_best, model_full = out
    #
    #     ## Continuum fit
    #     mask = np.isfinite(coeffs_full)
    #     for i, key in enumerate(templates.keys()):
    #         if key.startswith('line'):
    #             mask[self.n_simp+i] = False
    #
    #     model_continuum = np.dot(A, coeffs_full*mask)
    #     model_continuum = model_continuum.reshape(self.beam.sh_beam)
    #
    #     ### 1D spectrum
    #     model1d = utils.SpectrumTemplate(wave=self.beam.lam,
    #                     flux=np.dot(self.y_poly.T,
    #                           coeffs_full[self.n_bg:self.n_poly+self.n_bg]))
    #
    #     cont1d = model1d*1
    #
    #     line_flux = OrderedDict()
    #     for i, key in enumerate(templates.keys()):
    #         temp_i = templates[key].zscale(zbest, coeffs_full[self.n_simp+i])
    #         model1d += temp_i
    #         if not key.startswith('line'):
    #             cont1d += temp_i
    #         else:
    #             line_flux[key.split()[1]] = (coeffs_full[self.n_simp+i] * 1.)
    #                                          #self.beam.total_flux/1.e-17)
    #
    #
    #     fit_data = OrderedDict()
    #     fit_data['poly_order'] = poly_order
    #     fit_data['fwhm'] = fwhm
    #     fit_data['zbest'] = zbest
    #     fit_data['zgrid'] = zgrid
    #     fit_data['A'] = A
    #     fit_data['coeffs'] = coeffs
    #     fit_data['chi2'] = chi2
    #     fit_data['model_full'] = model_full
    #     fit_data['coeffs_full'] = coeffs_full
    #     fit_data['line_flux'] = line_flux
    #     #fit_data['templates_full'] = templates
    #     fit_data['model_cont'] = model_continuum
    #     fit_data['model1d'] = model1d
    #     fit_data['cont1d'] = cont1d
    #
    #     fig = None
    #     if make_figure:
    #         fig = self.show_redshift_fit(fit_data)
    #         #fig.savefig('fit.pdf')
    #
    #     return fit_data, fig

    def show_redshift_fit(self, fit_data):
        """Make a plot based on results from `simple_line_fit`.

        Parameters
        ----------
        fit_data : dict
            returned data from `simple_line_fit`.  I.e.,

            >>> fit_outputs = BeamCutout.simple_line_fit()
            >>> fig = BeamCutout.show_simple_fit_results(fit_outputs)

        Returns
        -------
        fig : `~matplotlib.figure.Figure`
            Figure object that can be optionally written to a hardcopy file.
        """
        import matplotlib.gridspec

        #zgrid, A, coeffs, chi2, model_best, model_continuum, model1d = fit_outputs

        # Full figure
        fig = plt.figure(figsize=(12, 5))
        #fig = plt.Figure(figsize=(8,4))

        # 1D plots
        gsb = matplotlib.gridspec.GridSpec(3, 1)

        xspec, yspec, yerr = self.beam.optimal_extract(self.grism.data['SCI']
                                                        - self.contam,
                                                        ivar=self.ivar)

        flat_model = self.flat_flam.reshape(self.beam.sh_beam)
        xspecm, yspecm, yerrm = self.beam.optimal_extract(flat_model)

        out = self.beam.optimal_extract(fit_data['model_full'])
        xspecl, yspecl, yerrl = out

        ax = fig.add_subplot(gsb[-2:, :])
        ax.errorbar(xspec/1.e4, yspec, yerr, linestyle='None', marker='o',
                    markersize=3, color='black', alpha=0.5,
                    label='Data (id={0:d})'.format(self.beam.id))

        ax.plot(xspecm/1.e4, yspecm, color='red', linewidth=2, alpha=0.8,
                label=r'Flat $f_\lambda$ ({0})'.format(self.direct.filter))

        zbest = fit_data['zgrid'][np.argmin(fit_data['chi2'])]
        ax.plot(xspecl/1.e4, yspecl, color='orange', linewidth=2, alpha=0.8,
                label='Template (z={0:.4f})'.format(zbest))

        ax.legend(fontsize=8, loc='lower center', scatterpoints=1)

        ax.set_xlabel(r'$\lambda$')
        ax.set_ylabel('flux (e-/s)')

        if self.grism.filter == 'G102':
            xlim = [0.7, 1.25]

        if self.grism.filter == 'G141':
            xlim = [1., 1.8]

        xt = np.arange(xlim[0], xlim[1], 0.1)
        ax.set_xlim(xlim[0], xlim[1])
        ax.set_xticks(xt)

        ax = fig.add_subplot(gsb[-3, :])
        ax.plot(fit_data['zgrid'], fit_data['chi2']/self.DoF)
        for d in [1, 4, 9]:
            ax.plot(fit_data['zgrid'],
                    fit_data['chi2']*0+(fit_data['chi2'].min()+d)/self.DoF,
                    color='{0:.1f}'.format(d/20.))

        # ax.set_xticklabels([])
        ax.set_ylabel(r'$\chi^2/(\nu={0:d})$'.format(self.DoF))
        ax.set_xlabel('z')
        ax.set_xlim(fit_data['zgrid'][0], fit_data['zgrid'][-1])

        # axt = ax.twiny()
        # axt.set_xlim(np.array(ax.get_xlim())*1.e4/6563.-1)
        # axt.set_xlabel(r'$z_\mathrm{H\alpha}$')

        # 2D spectra
        gst = matplotlib.gridspec.GridSpec(4, 1)
        if 'viridis_r' in plt.colormaps():
            cmap = 'viridis_r'
        else:
            cmap = 'cubehelix_r'

        ax = fig.add_subplot(gst[0, :])
        ax.imshow(self.grism.data['SCI'], vmin=-0.05, vmax=0.2, cmap=cmap,
                  interpolation='Nearest', origin='lower', aspect='auto')
        ax.set_ylabel('Observed')

        ax = fig.add_subplot(gst[1, :])
        mask2d = self.fit_mask.reshape(self.beam.sh_beam)
        ax.imshow((self.grism.data['SCI'] - self.contam)*mask2d,
                  vmin=-0.05, vmax=0.2, cmap=cmap,
                  interpolation='Nearest', origin='lower', aspect='auto')
        ax.set_ylabel('Masked')

        ax = fig.add_subplot(gst[2, :])
        ax.imshow(fit_data['model_full']+self.contam, vmin=-0.05, vmax=0.2,
                  cmap=cmap, interpolation='Nearest', origin='lower',
                  aspect='auto')

        ax.set_ylabel('Model')

        ax = fig.add_subplot(gst[3, :])
        ax.imshow(self.grism.data['SCI']-fit_data['model_full']-self.contam,
                  vmin=-0.05, vmax=0.2, cmap=cmap, interpolation='Nearest',
                  origin='lower', aspect='auto')
        ax.set_ylabel('Resid.')

        for ax in fig.axes[-4:]:
            self.beam.twod_axis_labels(wscale=1.e4,
                                       limits=[xlim[0], xlim[1], 0.1],
                                       mpl_axis=ax)
            self.beam.twod_xlim(xlim, wscale=1.e4, mpl_axis=ax)
            ax.set_yticklabels([])

        ax.set_xlabel(r'$\lambda$')

        for ax in fig.axes[-4:-1]:
            ax.set_xticklabels([])

        gsb.tight_layout(fig, pad=0.1, h_pad=0.01, rect=(0, 0, 0.5, 1))
        gst.tight_layout(fig, pad=0.1, h_pad=0.01, rect=(0.5, 0.01, 1, 0.98))

        return fig

    def simple_line_fit(self, fwhm=48., grid=[1.12e4, 1.65e4, 1, 4],
                        fitter='lstsq', poly_order=3):
        """Function to fit a Gaussian emission line and a polynomial continuum

        Parameters
        ----------
        fwhm : float
            FWHM of the emission line

        grid : list `[l0, l1, dl, skip]`
            The base wavelength array will be generated like

                >>> wave = np.arange(l0, l1, dl)

            and lines will be generated every `skip` wavelength grid points:

                >>> line_centers = wave[::skip]

        fitter : str, 'lstsq' or 'sklearn'
            Least-squares fitting function for determining template
            normalization coefficients.

        order : int (>= 0)
            Polynomial order to use for the continuum

        Returns
        -------
        line_centers : length N `~numpy.array`
            emission line center positions

        coeffs : (N, M) `~numpy.ndarray` where `M = (poly_order+1+1)`
            Normalization coefficients for the continuum and emission line
            templates.

        chi2 : `~numpy.array`
            Chi-squared evaluated at each line_centers[i]

        ok_data : `~numpy.ndarray`
            Boolean mask of pixels used for the Chi-squared calculation.
            Consists of non-masked DQ pixels, non-zero ERR pixels and pixels
            where `self.model > 0.03*self.model.max()` for the flat-spectrum
            model.


        best_model : `~numpy.ndarray`
            2D array with best-fit continuum + line model

        best_model_cont : `~numpy.ndarray`
            2D array with Best-fit continuum-only model.

        best_line_center : float
            wavelength where chi2 is minimized.

        best_line_flux : float
            Emission line flux where chi2 is minimized
        """
        # Test fit
        import sklearn.linear_model
        import numpy.linalg
        clf = sklearn.linear_model.LinearRegression()

        # Continuum
        self.compute_model()
        self.model = self.modelf.reshape(self.beam.sh_beam)

        # OK data where the 2D model has non-zero flux
        ok_data = (~self.mask.flatten()) & (self.ivar.flatten() != 0)
        ok_data &= (self.modelf > 0.03*self.modelf.max())

        # Flat versions of sci/ivar arrays
        scif = (self.grism.data['SCI'] - self.contam).flatten()
        ivarf = self.ivar.flatten()

        # Model: (a_0 x**0 + ... a_i x**i)*continuum + line
        yp, xp = np.indices(self.beam.sh_beam)
        xpf = (xp.flatten() - self.beam.sh_beam[1]/2.)
        xpf /= (self.beam.sh_beam[1]/2)

        # Polynomial continuum arrays
        A_list = [xpf**order*self.modelf for order in range(poly_order+1)]

        # Extra element for the computed line model
        A_list.append(self.modelf*1)
        A = np.vstack(A_list).T

        # Normalized Gaussians on a grid
        waves = np.arange(grid[0], grid[1], grid[2])
        line_centers = waves[grid[3] // 2::grid[3]]

        rms = fwhm/2.35
        gaussian_lines = np.exp(-(line_centers[:, None]-waves)**2/2/rms**2)
        gaussian_lines /= np.sqrt(2*np.pi*rms**2)

        N = len(line_centers)
        coeffs = np.zeros((N, A.shape[1]))
        chi2 = np.zeros(N)
        chi2min = 1e30

        # Loop through line models and fit for template coefficients
        # Compute chi-squared.
        for i in range(N):
            self.compute_model(spectrum_1d=[waves, gaussian_lines[i, :]])

            A[:, -1] = self.model.flatten()
            if fitter == 'lstsq':
                out = np.linalg.lstsq(A[ok_data, :], scif[ok_data], 
                                      rcond=utils.LSTSQ_RCOND)
                lstsq_coeff, residuals, rank, s = out
                coeffs[i, :] += lstsq_coeff
                model = np.dot(A, lstsq_coeff)
            else:
                status = clf.fit(A[ok_data, :], scif[ok_data])
                coeffs[i, :] = clf.coef_
                model = np.dot(A, clf.coef_)

            chi2[i] = np.sum(((scif-model)**2*ivarf)[ok_data])

            if chi2[i] < chi2min:
                chi2min = chi2[i]

        # print chi2
        ix = np.argmin(chi2)
        self.compute_model(spectrum_1d=[waves, gaussian_lines[ix, :]])
        A[:, -1] = self.model.flatten()
        best_coeffs = coeffs[ix, :]*1
        best_model = np.dot(A, best_coeffs).reshape(self.beam.sh_beam)

        # Continuum
        best_coeffs_cont = best_coeffs*1
        best_coeffs_cont[-1] = 0.
        best_model_cont = np.dot(A, best_coeffs_cont)
        best_model_cont = best_model_cont.reshape(self.beam.sh_beam)

        best_line_center = line_centers[ix]
        best_line_flux = coeffs[ix, -1]*self.beam.total_flux/1.e-17

        return (line_centers, coeffs, chi2, ok_data,
                best_model, best_model_cont,
                best_line_center, best_line_flux)

    def show_simple_fit_results(self, fit_outputs):
        """Make a plot based on results from `simple_line_fit`.

        Parameters
        ----------
        fit_outputs : tuple
            returned data from `simple_line_fit`.  I.e.,

            >>> fit_outputs = BeamCutout.simple_line_fit()
            >>> fig = BeamCutout.show_simple_fit_results(fit_outputs)

        Returns
        -------
        fig : `~matplotlib.figure.Figure`
            Figure object that can be optionally written to a hardcopy file.
        """
        import matplotlib.gridspec

        line_centers, coeffs, chi2, ok_data, best_model, best_model_cont, best_line_center, best_line_flux = fit_outputs

        # Full figure
        fig = plt.figure(figsize=(10, 5))
        #fig = plt.Figure(figsize=(8,4))

        # 1D plots
        gsb = matplotlib.gridspec.GridSpec(3, 1)

        xspec, yspec, yerr = self.beam.optimal_extract(self.grism.data['SCI']
                                                        - self.contam,
                                                        ivar=self.ivar)

        flat_model = self.compute_model(in_place=False)
        flat_model = flat_model.reshape(self.beam.sh_beam)
        xspecm, yspecm, yerrm = self.beam.optimal_extract(flat_model)

        xspecl, yspecl, yerrl = self.beam.optimal_extract(best_model)

        ax = fig.add_subplot(gsb[-2:, :])
        ax.errorbar(xspec/1.e4, yspec, yerr, linestyle='None', marker='o',
                    markersize=3, color='black', alpha=0.5,
                    label='Data (id={0:d})'.format(self.beam.id))

        ax.plot(xspecm/1.e4, yspecm, color='red', linewidth=2, alpha=0.8,
                label=r'Flat $f_\lambda$ ({0})'.format(self.direct.filter))

        ax.plot(xspecl/1.e4, yspecl, color='orange', linewidth=2, alpha=0.8,
                label='Cont+line ({0:.4f}, {1:.2e})'.format(best_line_center/1.e4, best_line_flux*1.e-17))

        ax.legend(fontsize=8, loc='lower center', scatterpoints=1)

        ax.set_xlabel(r'$\lambda$')
        ax.set_ylabel('flux (e-/s)')

        ax = fig.add_subplot(gsb[-3, :])
        ax.plot(line_centers/1.e4, chi2/ok_data.sum())
        ax.set_xticklabels([])
        ax.set_ylabel(r'$\chi^2/(\nu={0:d})$'.format(ok_data.sum()))

        if self.grism.filter == 'G102':
            xlim = [0.7, 1.25]

        if self.grism.filter == 'G141':
            xlim = [1., 1.8]

        xt = np.arange(xlim[0], xlim[1], 0.1)
        for ax in fig.axes:
            ax.set_xlim(xlim[0], xlim[1])
            ax.set_xticks(xt)

        axt = ax.twiny()
        axt.set_xlim(np.array(ax.get_xlim())*1.e4/6563.-1)
        axt.set_xlabel(r'$z_\mathrm{H\alpha}$')

        # 2D spectra
        gst = matplotlib.gridspec.GridSpec(3, 1)
        if 'viridis_r' in plt.colormaps():
            cmap = 'viridis_r'
        else:
            cmap = 'cubehelix_r'

        ax = fig.add_subplot(gst[0, :])
        ax.imshow(self.grism.data['SCI'], vmin=-0.05, vmax=0.2, cmap=cmap,
                  interpolation='Nearest', origin='lower', aspect='auto')
        ax.set_ylabel('Observed')

        ax = fig.add_subplot(gst[1, :])
        ax.imshow(best_model+self.contam, vmin=-0.05, vmax=0.2, cmap=cmap,
                  interpolation='Nearest', origin='lower', aspect='auto')
        ax.set_ylabel('Model')

        ax = fig.add_subplot(gst[2, :])
        ax.imshow(self.grism.data['SCI']-best_model-self.contam, vmin=-0.05,
                  vmax=0.2, cmap=cmap, interpolation='Nearest',
                  origin='lower', aspect='auto')
        ax.set_ylabel('Resid.')

        for ax in fig.axes[-3:]:
            self.beam.twod_axis_labels(wscale=1.e4,
                                       limits=[xlim[0], xlim[1], 0.1],
                                       mpl_axis=ax)
            self.beam.twod_xlim(xlim, wscale=1.e4, mpl_axis=ax)
            ax.set_yticklabels([])

        ax.set_xlabel(r'$\lambda$')

        for ax in fig.axes[-3:-1]:
            ax.set_xticklabels([])

        gsb.tight_layout(fig, pad=0.1, h_pad=0.01, rect=(0, 0, 0.5, 1))
        gst.tight_layout(fig, pad=0.1, h_pad=0.01, rect=(0.5, 0.1, 1, 0.9))

        return fig<|MERGE_RESOLUTION|>--- conflicted
+++ resolved
@@ -1434,14 +1434,10 @@
                 raise KeyError(msg)
 
             instrument = h['INSTRUME']
-<<<<<<< HEAD
             if instrument in ['NIRISS']:
                 filter = h['FILTER']
             else:
-                filter = utils.get_hst_filter(h)
-=======
-            filter = utils.get_hst_filter(h, filter_only=True)
->>>>>>> 40d0b3e7
+                filter = utils.get_hst_filter(h, filter_only=True)
 
             if 'PUPIL' in h:
                 pupil = h['PUPIL']
