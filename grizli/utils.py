--- conflicted
+++ resolved
@@ -1178,7 +1178,6 @@
 
             else:
                 continue
-<<<<<<< HEAD
 
             fp_i = exposure_groups[i]['footprint']
             olap_i = 0.
@@ -1209,38 +1208,6 @@
                 group = OrderedDict(grism=exposure_groups[i],
                                     direct=None)
 
-=======
-
-            fp_i = exposure_groups[i]['footprint']
-            olap_i = 0.
-            d_i = f_i
-
-            for j in range(N):
-                f_j = exposure_groups[j]['product'].split('-')[-2]
-                if f_j.startswith('g'):
-                    continue
-    
-                fp_j = exposure_groups[j]['footprint']
-                olap = fp_i.intersection(fp_j)
-                root_j = exposure_groups[j]['product'].split('-')[0]#[:-len('-'+f_j)]
-
-                if (root_j == root_i):
-
-                    if f_j == pupil: #not in best_direct[f_i.upper()]:
-                        group['direct'] = exposure_groups[j]
-    
-                    else:
-                        continue
-            grism_groups.append(group)
-    else:
-        for i in range(N):
-            f_i = exposure_groups[i]['product'].split('-')[-1]
-            root_i = exposure_groups[i]['product'][:-len('-'+f_i)]
-            if f_i.startswith('g'):
-                group = OrderedDict(grism=exposure_groups[i],
-                                    direct=None)
-
->>>>>>> 40d0b3e7
             else:
                 continue
 
@@ -1259,7 +1226,6 @@
                 root_j = exposure_groups[j]['product'][:-len('-'+f_j)]
 
                 if (root_j == root_i):
-<<<<<<< HEAD
 
                     if f_j.upper() not in best_direct[f_i.upper()]:
                         continue
@@ -1269,17 +1235,6 @@
                         olap_i = olap.area
                         d_i = f_j
 
-=======
-
-                    if f_j.upper() not in best_direct[f_i.upper()]:
-                        continue
-                    if best_direct[f_i.upper()].index(f_j.upper()) < d_idx:
-                        d_idx = best_direct[f_i.upper()].index(f_j.upper())
-                        group['direct'] = exposure_groups[j]
-                        olap_i = olap.area
-                        d_i = f_j
-
->>>>>>> 40d0b3e7
             grism_groups.append(group)
     return grism_groups
 
